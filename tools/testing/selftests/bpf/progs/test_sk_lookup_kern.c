/* SPDX-License-Identifier: GPL-2.0 */
// Copyright (c) 2018 Covalent IO, Inc. http://covalent.io

#include <stddef.h>
#include <stdbool.h>
#include <string.h>
#include <linux/bpf.h>
#include <linux/if_ether.h>
#include <linux/in.h>
#include <linux/ip.h>
#include <linux/ipv6.h>
#include <linux/pkt_cls.h>
#include <linux/tcp.h>
#include <sys/socket.h>
#include <bpf/bpf_helpers.h>
#include <bpf/bpf_endian.h>

char _license[] SEC("license") = "GPL";

/* Fill 'tuple' with L3 info, and attempt to find L4. On fail, return NULL. */
static struct bpf_sock_tuple *get_tuple(void *data, __u64 nh_off,
					void *data_end, __u16 eth_proto,
					bool *ipv4)
{
	struct bpf_sock_tuple *result;
	__u8 proto = 0;
	__u64 ihl_len;

	if (eth_proto == bpf_htons(ETH_P_IP)) {
		struct iphdr *iph = (struct iphdr *)(data + nh_off);

		if (iph + 1 > data_end)
			return NULL;
		ihl_len = iph->ihl * 4;
		proto = iph->protocol;
		*ipv4 = true;
		result = (struct bpf_sock_tuple *)&iph->saddr;
	} else if (eth_proto == bpf_htons(ETH_P_IPV6)) {
		struct ipv6hdr *ip6h = (struct ipv6hdr *)(data + nh_off);

		if (ip6h + 1 > data_end)
			return NULL;
		ihl_len = sizeof(*ip6h);
		proto = ip6h->nexthdr;
		*ipv4 = true;
		result = (struct bpf_sock_tuple *)&ip6h->saddr;
	}

	if (data + nh_off + ihl_len > data_end || proto != IPPROTO_TCP)
		return NULL;

	return result;
}

SEC("tc")
int sk_lookup_success(struct __sk_buff *skb)
{
	void *data_end = (void *)(long)skb->data_end;
	void *data = (void *)(long)skb->data;
	struct ethhdr *eth = (struct ethhdr *)(data);
	struct bpf_sock_tuple *tuple;
	struct bpf_sock *sk;
	size_t tuple_len;
	bool ipv4;

	if (eth + 1 > data_end)
		return TC_ACT_SHOT;

	tuple = get_tuple(data, sizeof(*eth), data_end, eth->h_proto, &ipv4);
	if (!tuple || tuple + sizeof *tuple > data_end)
		return TC_ACT_SHOT;

	tuple_len = ipv4 ? sizeof(tuple->ipv4) : sizeof(tuple->ipv6);
	sk = bpf_sk_lookup_tcp(skb, tuple, tuple_len, BPF_F_CURRENT_NETNS, 0);
	bpf_printk("sk=%d\n", sk ? 1 : 0);
	if (sk)
		bpf_sk_release(sk);
	return sk ? TC_ACT_OK : TC_ACT_UNSPEC;
}

SEC("tc")
int sk_lookup_success_simple(struct __sk_buff *skb)
{
	struct bpf_sock_tuple tuple = {};
	struct bpf_sock *sk;

	sk = bpf_sk_lookup_tcp(skb, &tuple, sizeof(tuple), BPF_F_CURRENT_NETNS, 0);
	if (sk)
		bpf_sk_release(sk);
	return 0;
}

<<<<<<< HEAD
SEC("classifier/err_use_after_free")
int bpf_sk_lookup_uaf(struct __sk_buff *skb)
=======
SEC("tc")
int err_use_after_free(struct __sk_buff *skb)
>>>>>>> df0cc57e
{
	struct bpf_sock_tuple tuple = {};
	struct bpf_sock *sk;
	__u32 family = 0;

	sk = bpf_sk_lookup_tcp(skb, &tuple, sizeof(tuple), BPF_F_CURRENT_NETNS, 0);
	if (sk) {
		bpf_sk_release(sk);
		family = sk->family;
	}
	return family;
}

<<<<<<< HEAD
SEC("classifier/err_modify_sk_pointer")
int bpf_sk_lookup_modptr(struct __sk_buff *skb)
=======
SEC("tc")
int err_modify_sk_pointer(struct __sk_buff *skb)
>>>>>>> df0cc57e
{
	struct bpf_sock_tuple tuple = {};
	struct bpf_sock *sk;
	__u32 family;

	sk = bpf_sk_lookup_tcp(skb, &tuple, sizeof(tuple), BPF_F_CURRENT_NETNS, 0);
	if (sk) {
		sk += 1;
		bpf_sk_release(sk);
	}
	return 0;
}

<<<<<<< HEAD
SEC("classifier/err_modify_sk_or_null_pointer")
int bpf_sk_lookup_modptr_or_null(struct __sk_buff *skb)
=======
SEC("tc")
int err_modify_sk_or_null_pointer(struct __sk_buff *skb)
>>>>>>> df0cc57e
{
	struct bpf_sock_tuple tuple = {};
	struct bpf_sock *sk;
	__u32 family;

	sk = bpf_sk_lookup_tcp(skb, &tuple, sizeof(tuple), BPF_F_CURRENT_NETNS, 0);
	sk += 1;
	if (sk)
		bpf_sk_release(sk);
	return 0;
}

<<<<<<< HEAD
SEC("classifier/err_no_release")
int bpf_sk_lookup_test2(struct __sk_buff *skb)
=======
SEC("tc")
int err_no_release(struct __sk_buff *skb)
>>>>>>> df0cc57e
{
	struct bpf_sock_tuple tuple = {};

	bpf_sk_lookup_tcp(skb, &tuple, sizeof(tuple), BPF_F_CURRENT_NETNS, 0);
	return 0;
}

<<<<<<< HEAD
SEC("classifier/err_release_twice")
int bpf_sk_lookup_test3(struct __sk_buff *skb)
=======
SEC("tc")
int err_release_twice(struct __sk_buff *skb)
>>>>>>> df0cc57e
{
	struct bpf_sock_tuple tuple = {};
	struct bpf_sock *sk;

	sk = bpf_sk_lookup_tcp(skb, &tuple, sizeof(tuple), BPF_F_CURRENT_NETNS, 0);
	bpf_sk_release(sk);
	bpf_sk_release(sk);
	return 0;
}

<<<<<<< HEAD
SEC("classifier/err_release_unchecked")
int bpf_sk_lookup_test4(struct __sk_buff *skb)
=======
SEC("tc")
int err_release_unchecked(struct __sk_buff *skb)
>>>>>>> df0cc57e
{
	struct bpf_sock_tuple tuple = {};
	struct bpf_sock *sk;

	sk = bpf_sk_lookup_tcp(skb, &tuple, sizeof(tuple), BPF_F_CURRENT_NETNS, 0);
	bpf_sk_release(sk);
	return 0;
}

void lookup_no_release(struct __sk_buff *skb)
{
	struct bpf_sock_tuple tuple = {};
	bpf_sk_lookup_tcp(skb, &tuple, sizeof(tuple), BPF_F_CURRENT_NETNS, 0);
}

<<<<<<< HEAD
SEC("classifier/err_no_release_subcall")
int bpf_sk_lookup_test5(struct __sk_buff *skb)
=======
SEC("tc")
int err_no_release_subcall(struct __sk_buff *skb)
>>>>>>> df0cc57e
{
	lookup_no_release(skb);
	return 0;
}<|MERGE_RESOLUTION|>--- conflicted
+++ resolved
@@ -90,13 +90,8 @@
 	return 0;
 }
 
-<<<<<<< HEAD
-SEC("classifier/err_use_after_free")
-int bpf_sk_lookup_uaf(struct __sk_buff *skb)
-=======
 SEC("tc")
 int err_use_after_free(struct __sk_buff *skb)
->>>>>>> df0cc57e
 {
 	struct bpf_sock_tuple tuple = {};
 	struct bpf_sock *sk;
@@ -110,13 +105,8 @@
 	return family;
 }
 
-<<<<<<< HEAD
-SEC("classifier/err_modify_sk_pointer")
-int bpf_sk_lookup_modptr(struct __sk_buff *skb)
-=======
 SEC("tc")
 int err_modify_sk_pointer(struct __sk_buff *skb)
->>>>>>> df0cc57e
 {
 	struct bpf_sock_tuple tuple = {};
 	struct bpf_sock *sk;
@@ -130,13 +120,8 @@
 	return 0;
 }
 
-<<<<<<< HEAD
-SEC("classifier/err_modify_sk_or_null_pointer")
-int bpf_sk_lookup_modptr_or_null(struct __sk_buff *skb)
-=======
 SEC("tc")
 int err_modify_sk_or_null_pointer(struct __sk_buff *skb)
->>>>>>> df0cc57e
 {
 	struct bpf_sock_tuple tuple = {};
 	struct bpf_sock *sk;
@@ -149,13 +134,8 @@
 	return 0;
 }
 
-<<<<<<< HEAD
-SEC("classifier/err_no_release")
-int bpf_sk_lookup_test2(struct __sk_buff *skb)
-=======
 SEC("tc")
 int err_no_release(struct __sk_buff *skb)
->>>>>>> df0cc57e
 {
 	struct bpf_sock_tuple tuple = {};
 
@@ -163,13 +143,8 @@
 	return 0;
 }
 
-<<<<<<< HEAD
-SEC("classifier/err_release_twice")
-int bpf_sk_lookup_test3(struct __sk_buff *skb)
-=======
 SEC("tc")
 int err_release_twice(struct __sk_buff *skb)
->>>>>>> df0cc57e
 {
 	struct bpf_sock_tuple tuple = {};
 	struct bpf_sock *sk;
@@ -180,13 +155,8 @@
 	return 0;
 }
 
-<<<<<<< HEAD
-SEC("classifier/err_release_unchecked")
-int bpf_sk_lookup_test4(struct __sk_buff *skb)
-=======
 SEC("tc")
 int err_release_unchecked(struct __sk_buff *skb)
->>>>>>> df0cc57e
 {
 	struct bpf_sock_tuple tuple = {};
 	struct bpf_sock *sk;
@@ -202,13 +172,8 @@
 	bpf_sk_lookup_tcp(skb, &tuple, sizeof(tuple), BPF_F_CURRENT_NETNS, 0);
 }
 
-<<<<<<< HEAD
-SEC("classifier/err_no_release_subcall")
-int bpf_sk_lookup_test5(struct __sk_buff *skb)
-=======
 SEC("tc")
 int err_no_release_subcall(struct __sk_buff *skb)
->>>>>>> df0cc57e
 {
 	lookup_no_release(skb);
 	return 0;
