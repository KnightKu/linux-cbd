--- conflicted
+++ resolved
@@ -226,14 +226,6 @@
 	phy-mode = "10gbase-kr";
 };
 
-&cpm_mdio {
-	status = "okay";
-
-	ge_phy: ethernet-phy@0 {
-		reg = <0>;
-	};
-};
-
 &cpm_sata0 {
 	/* CPM Lane 0 - U29 */
 	status = "okay";
@@ -243,11 +235,8 @@
 	/* U6 */
 	broken-cd;
 	bus-width = <4>;
-<<<<<<< HEAD
-=======
 	pinctrl-names = "default";
 	pinctrl-0 = <&cpm_sdhci_pins>;
->>>>>>> bb176f67
 	status = "okay";
 	vqmmc-supply = <&v_3_3>;
 };
@@ -266,15 +255,12 @@
 	status = "okay";
 };
 
-<<<<<<< HEAD
-=======
 &cps_eth0 {
 	status = "okay";
 	phy = <&phy8>;
 	phy-mode = "10gbase-kr";
 };
 
->>>>>>> bb176f67
 &cps_eth1 {
 	/* CPS Lane 0 - J5 (Gigabit RJ45) */
 	status = "okay";
@@ -282,8 +268,6 @@
 	phy-mode = "sgmii";
 };
 
-<<<<<<< HEAD
-=======
 &cps_pinctrl {
 	cps_spi1_pins: spi1-pins {
 		marvell,pins = "mpp12", "mpp13", "mpp14", "mpp15", "mpp16";
@@ -291,7 +275,6 @@
 	};
 };
 
->>>>>>> bb176f67
 &cps_sata0 {
 	/* CPS Lane 1 - U32 */
 	/* CPS Lane 3 - U31 */
