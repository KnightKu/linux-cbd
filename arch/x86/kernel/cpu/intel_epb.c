// SPDX-License-Identifier: GPL-2.0
/*
 * Intel Performance and Energy Bias Hint support.
 *
 * Copyright (C) 2019 Intel Corporation
 *
 * Author:
 *	Rafael J. Wysocki <rafael.j.wysocki@intel.com>
 */

#include <linux/cpuhotplug.h>
#include <linux/cpu.h>
#include <linux/device.h>
#include <linux/kernel.h>
#include <linux/string.h>
#include <linux/syscore_ops.h>
#include <linux/pm.h>

#include <asm/cpu_device_id.h>
#include <asm/cpufeature.h>
#include <asm/msr.h>

/**
 * DOC: overview
 *
 * The Performance and Energy Bias Hint (EPB) allows software to specify its
 * preference with respect to the power-performance tradeoffs present in the
 * processor.  Generally, the EPB is expected to be set by user space (directly
 * via sysfs or with the help of the x86_energy_perf_policy tool), but there are
 * two reasons for the kernel to update it.
 *
 * First, there are systems where the platform firmware resets the EPB during
 * system-wide transitions from sleep states back into the working state
 * effectively causing the previous EPB updates by user space to be lost.
 * Thus the kernel needs to save the current EPB values for all CPUs during
 * system-wide transitions to sleep states and restore them on the way back to
 * the working state.  That can be achieved by saving EPB for secondary CPUs
 * when they are taken offline during transitions into system sleep states and
 * for the boot CPU in a syscore suspend operation, so that it can be restored
 * for the boot CPU in a syscore resume operation and for the other CPUs when
 * they are brought back online.  However, CPUs that are already offline when
 * a system-wide PM transition is started are not taken offline again, but their
 * EPB values may still be reset by the platform firmware during the transition,
 * so in fact it is necessary to save the EPB of any CPU taken offline and to
 * restore it when the given CPU goes back online at all times.
 *
 * Second, on many systems the initial EPB value coming from the platform
 * firmware is 0 ('performance') and at least on some of them that is because
 * the platform firmware does not initialize EPB at all with the assumption that
 * the OS will do that anyway.  That sometimes is problematic, as it may cause
 * the system battery to drain too fast, for example, so it is better to adjust
 * it on CPU bring-up and if the initial EPB value for a given CPU is 0, the
 * kernel changes it to 6 ('normal').
 */

static DEFINE_PER_CPU(u8, saved_epb);

#define EPB_MASK	0x0fULL
#define EPB_SAVED	0x10ULL
#define MAX_EPB		EPB_MASK

enum energy_perf_value_index {
	EPB_INDEX_PERFORMANCE,
	EPB_INDEX_BALANCE_PERFORMANCE,
	EPB_INDEX_NORMAL,
	EPB_INDEX_BALANCE_POWERSAVE,
	EPB_INDEX_POWERSAVE,
};

static u8 energ_perf_values[] = {
	[EPB_INDEX_PERFORMANCE] = ENERGY_PERF_BIAS_PERFORMANCE,
	[EPB_INDEX_BALANCE_PERFORMANCE] = ENERGY_PERF_BIAS_BALANCE_PERFORMANCE,
	[EPB_INDEX_NORMAL] = ENERGY_PERF_BIAS_NORMAL,
	[EPB_INDEX_BALANCE_POWERSAVE] = ENERGY_PERF_BIAS_BALANCE_POWERSAVE,
	[EPB_INDEX_POWERSAVE] = ENERGY_PERF_BIAS_POWERSAVE,
};

static int intel_epb_save(void)
{
	u64 epb;

	rdmsrl(MSR_IA32_ENERGY_PERF_BIAS, epb);
	/*
	 * Ensure that saved_epb will always be nonzero after this write even if
	 * the EPB value read from the MSR is 0.
	 */
	this_cpu_write(saved_epb, (epb & EPB_MASK) | EPB_SAVED);

	return 0;
}

static void intel_epb_restore(void)
{
	u64 val = this_cpu_read(saved_epb);
	u64 epb;

	rdmsrl(MSR_IA32_ENERGY_PERF_BIAS, epb);
	if (val) {
		val &= EPB_MASK;
	} else {
		/*
		 * Because intel_epb_save() has not run for the current CPU yet,
		 * it is going online for the first time, so if its EPB value is
		 * 0 ('performance') at this point, assume that it has not been
		 * initialized by the platform firmware and set it to 6
		 * ('normal').
		 */
		val = epb & EPB_MASK;
		if (val == ENERGY_PERF_BIAS_PERFORMANCE) {
			val = energ_perf_values[EPB_INDEX_NORMAL];
			pr_warn_once("ENERGY_PERF_BIAS: Set to 'normal', was 'performance'\n");
		}
	}
	wrmsrl(MSR_IA32_ENERGY_PERF_BIAS, (epb & ~EPB_MASK) | val);
}

static struct syscore_ops intel_epb_syscore_ops = {
	.suspend = intel_epb_save,
	.resume = intel_epb_restore,
};

static const char * const energy_perf_strings[] = {
	[EPB_INDEX_PERFORMANCE] = "performance",
	[EPB_INDEX_BALANCE_PERFORMANCE] = "balance-performance",
	[EPB_INDEX_NORMAL] = "normal",
	[EPB_INDEX_BALANCE_POWERSAVE] = "balance-power",
	[EPB_INDEX_POWERSAVE] = "power",
};

static ssize_t energy_perf_bias_show(struct device *dev,
				     struct device_attribute *attr,
				     char *buf)
{
	unsigned int cpu = dev->id;
	u64 epb;
	int ret;

	ret = rdmsrl_on_cpu(cpu, MSR_IA32_ENERGY_PERF_BIAS, &epb);
	if (ret < 0)
		return ret;

	return sprintf(buf, "%llu\n", epb);
}

static ssize_t energy_perf_bias_store(struct device *dev,
				      struct device_attribute *attr,
				      const char *buf, size_t count)
{
	unsigned int cpu = dev->id;
	u64 epb, val;
	int ret;

	ret = __sysfs_match_string(energy_perf_strings,
				   ARRAY_SIZE(energy_perf_strings), buf);
	if (ret >= 0)
		val = energ_perf_values[ret];
	else if (kstrtou64(buf, 0, &val) || val > MAX_EPB)
		return -EINVAL;

	ret = rdmsrl_on_cpu(cpu, MSR_IA32_ENERGY_PERF_BIAS, &epb);
	if (ret < 0)
		return ret;

	ret = wrmsrl_on_cpu(cpu, MSR_IA32_ENERGY_PERF_BIAS,
			    (epb & ~EPB_MASK) | val);
	if (ret < 0)
		return ret;

	return count;
}

static DEVICE_ATTR_RW(energy_perf_bias);

static struct attribute *intel_epb_attrs[] = {
	&dev_attr_energy_perf_bias.attr,
	NULL
};

static const struct attribute_group intel_epb_attr_group = {
	.name = power_group_name,
	.attrs =  intel_epb_attrs
};

static int intel_epb_online(unsigned int cpu)
{
	struct device *cpu_dev = get_cpu_device(cpu);

	intel_epb_restore();
	if (!cpuhp_tasks_frozen)
		sysfs_merge_group(&cpu_dev->kobj, &intel_epb_attr_group);

	return 0;
}

static int intel_epb_offline(unsigned int cpu)
{
	struct device *cpu_dev = get_cpu_device(cpu);

	if (!cpuhp_tasks_frozen)
		sysfs_unmerge_group(&cpu_dev->kobj, &intel_epb_attr_group);

	intel_epb_save();
	return 0;
}

static const struct x86_cpu_id intel_epb_normal[] = {
<<<<<<< HEAD
	X86_MATCH_INTEL_FAM6_MODEL(ALDERLAKE_L,
				   ENERGY_PERF_BIAS_NORMAL_POWERSAVE),
	X86_MATCH_INTEL_FAM6_MODEL(ATOM_GRACEMONT,
				   ENERGY_PERF_BIAS_NORMAL_POWERSAVE),
	X86_MATCH_INTEL_FAM6_MODEL(RAPTORLAKE_P,
				   ENERGY_PERF_BIAS_NORMAL_POWERSAVE),
=======
	X86_MATCH_VFM(INTEL_ALDERLAKE_L,
		      ENERGY_PERF_BIAS_NORMAL_POWERSAVE),
	X86_MATCH_VFM(INTEL_ATOM_GRACEMONT,
		      ENERGY_PERF_BIAS_NORMAL_POWERSAVE),
	X86_MATCH_VFM(INTEL_RAPTORLAKE_P,
		      ENERGY_PERF_BIAS_NORMAL_POWERSAVE),
>>>>>>> 0c383648
	{}
};

static __init int intel_epb_init(void)
{
	const struct x86_cpu_id *id = x86_match_cpu(intel_epb_normal);
	int ret;

	if (!boot_cpu_has(X86_FEATURE_EPB))
		return -ENODEV;

	if (id)
		energ_perf_values[EPB_INDEX_NORMAL] = id->driver_data;

	ret = cpuhp_setup_state(CPUHP_AP_X86_INTEL_EPB_ONLINE,
				"x86/intel/epb:online", intel_epb_online,
				intel_epb_offline);
	if (ret < 0)
		goto err_out_online;

	register_syscore_ops(&intel_epb_syscore_ops);
	return 0;

err_out_online:
	cpuhp_remove_state(CPUHP_AP_X86_INTEL_EPB_ONLINE);
	return ret;
}
late_initcall(intel_epb_init);<|MERGE_RESOLUTION|>--- conflicted
+++ resolved
@@ -204,21 +204,12 @@
 }
 
 static const struct x86_cpu_id intel_epb_normal[] = {
-<<<<<<< HEAD
-	X86_MATCH_INTEL_FAM6_MODEL(ALDERLAKE_L,
-				   ENERGY_PERF_BIAS_NORMAL_POWERSAVE),
-	X86_MATCH_INTEL_FAM6_MODEL(ATOM_GRACEMONT,
-				   ENERGY_PERF_BIAS_NORMAL_POWERSAVE),
-	X86_MATCH_INTEL_FAM6_MODEL(RAPTORLAKE_P,
-				   ENERGY_PERF_BIAS_NORMAL_POWERSAVE),
-=======
 	X86_MATCH_VFM(INTEL_ALDERLAKE_L,
 		      ENERGY_PERF_BIAS_NORMAL_POWERSAVE),
 	X86_MATCH_VFM(INTEL_ATOM_GRACEMONT,
 		      ENERGY_PERF_BIAS_NORMAL_POWERSAVE),
 	X86_MATCH_VFM(INTEL_RAPTORLAKE_P,
 		      ENERGY_PERF_BIAS_NORMAL_POWERSAVE),
->>>>>>> 0c383648
 	{}
 };
 
