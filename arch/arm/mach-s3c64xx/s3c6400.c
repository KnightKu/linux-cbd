/* linux/arch/arm/mach-s3c64xx/cpu.c
 *
 * Copyright 2009 Simtec Electronics
 *	Ben Dooks <ben@simtec.co.uk>
 *	http://armlinux.simtec.co.uk/
 *
 * This program is free software; you can redistribute it and/or modify
 * it under the terms of the GNU General Public License version 2 as
 * published by the Free Software Foundation.
*/

#include <linux/kernel.h>
#include <linux/types.h>
#include <linux/interrupt.h>
#include <linux/list.h>
#include <linux/timer.h>
#include <linux/init.h>
#include <linux/clk.h>
#include <linux/io.h>
#include <linux/device.h>
#include <linux/serial_core.h>
#include <linux/platform_device.h>

#include <asm/mach/arch.h>
#include <asm/mach/map.h>
#include <asm/mach/irq.h>

#include <mach/hardware.h>
#include <asm/irq.h>

#include <plat/cpu-freq.h>
#include <plat/regs-serial.h>
#include <mach/regs-clock.h>

#include <plat/cpu.h>
#include <plat/devs.h>
#include <plat/clock.h>
#include <plat/sdhci.h>
#include <plat/iic-core.h>
#include <plat/onenand-core.h>
#include <plat/s3c6400.h>

void __init s3c6400_map_io(void)
{
	/* setup SDHCI */

	s3c6400_default_sdhci0();
	s3c6400_default_sdhci1();
	s3c6400_default_sdhci2();

	/* the i2c devices are directly compatible with s3c2440 */
	s3c_i2c0_setname("s3c2440-i2c");

	s3c_device_nand.name = "s3c6400-nand";

	s3c_onenand_setname("s3c6400-onenand");
	s3c64xx_onenand1_setname("s3c6400-onenand");
}

void __init s3c6400_init_clocks(int xtal)
{
	s3c64xx_register_clocks(xtal, S3C6400_CLKDIV0_ARM_MASK);
	s3c6400_setup_clocks();
}

void __init s3c6400_init_irq(void)
{
	/* VIC0 does not have IRQS 5..7,
	 * VIC1 is fully populated. */
	s3c64xx_init_irq(~0 & ~(0xf << 5), ~0);
}

<<<<<<< HEAD
static struct sysdev_class s3c6400_sysclass = {
	.name	= "s3c6400-core",
=======
static struct bus_type s3c6400_subsys = {
	.name		= "s3c6400-core",
	.dev_name	= "s3c6400-core",
>>>>>>> ea04018e
};

static struct device s3c6400_dev = {
	.bus	= &s3c6400_subsys,
};

static int __init s3c6400_core_init(void)
{
	return subsys_system_register(&s3c6400_subsys, NULL);
}

core_initcall(s3c6400_core_init);

int __init s3c6400_init(void)
{
	printk("S3C6400: Initialising architecture\n");

	return device_register(&s3c6400_dev);
}<|MERGE_RESOLUTION|>--- conflicted
+++ resolved
@@ -70,14 +70,9 @@
 	s3c64xx_init_irq(~0 & ~(0xf << 5), ~0);
 }
 
-<<<<<<< HEAD
-static struct sysdev_class s3c6400_sysclass = {
-	.name	= "s3c6400-core",
-=======
 static struct bus_type s3c6400_subsys = {
 	.name		= "s3c6400-core",
 	.dev_name	= "s3c6400-core",
->>>>>>> ea04018e
 };
 
 static struct device s3c6400_dev = {
