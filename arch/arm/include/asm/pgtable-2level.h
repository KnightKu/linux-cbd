--- conflicted
+++ resolved
@@ -213,13 +213,8 @@
 
 #define pmd_pfn(pmd)		(__phys_to_pfn(pmd_val(pmd) & PHYS_MASK))
 
-<<<<<<< HEAD
-#define pmd_leaf(pmd)		(pmd_val(pmd) & 2)
-#define pmd_bad(pmd)		(pmd_val(pmd) & 2)
-=======
 #define pmd_leaf(pmd)		(pmd_val(pmd) & PMD_TYPE_SECT)
 #define pmd_bad(pmd)		pmd_leaf(pmd)
->>>>>>> 0c383648
 #define pmd_present(pmd)	(pmd_val(pmd))
 
 #define copy_pmd(pmdpd,pmdps)		\
