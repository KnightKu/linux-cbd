/*
 *  Copyright 2018, IBM Corporation.
 *
 *  This program is free software; you can redistribute it and/or
 *  modify it under the terms of the GNU General Public License
 *  as published by the Free Software Foundation; either version
 *  2 of the License, or (at your option) any later version.
 *
 *  This file contains general idle entry/exit functions to save
 *  and restore stack and NVGPRs which allows C code to call idle
 *  states that lose GPRs, and it will return transparently with
 *  SRR1 wakeup reason return value.
 *
 *  The platform / CPU caller must ensure SPRs and any other non-GPR
 *  state is saved and restored correctly, handle KVM, interrupts, etc.
 */

#include <asm/ppc_asm.h>
#include <asm/asm-offsets.h>
#include <asm/ppc-opcode.h>
#include <asm/cpuidle.h>

/*
 * Desired PSSCR in r3
 *
 * No state will be lost regardless of wakeup mechanism (interrupt or NIA).
 *
 * An EC=0 type wakeup will return with a value of 0. SRESET wakeup (which can
 * happen with xscom SRESET and possibly MCE) may clobber volatiles except LR,
 * and must blr, to return to caller with r3 set according to caller's expected
 * return code (for Book3S/64 that is SRR1).
 */
_GLOBAL(isa300_idle_stop_noloss)
	mtspr 	SPRN_PSSCR,r3
	PPC_STOP
	li	r3,0
	blr

/*
 * Desired PSSCR in r3
 *
 * GPRs may be lost, so they are saved here. Wakeup is by interrupt only.
 * The SRESET wakeup returns to this function's caller by calling
 * idle_return_gpr_loss with r3 set to desired return value.
 *
 * A wakeup without GPR loss may alteratively be handled as in
 * isa300_idle_stop_noloss and blr directly, as an optimisation.
 *
 * The caller is responsible for saving/restoring SPRs, MSR, timebase,
 * etc.
 */
_GLOBAL(isa300_idle_stop_mayloss)
	mtspr 	SPRN_PSSCR,r3
	std	r1,PACAR1(r13)
	mflr	r4
	mfcr	r5
	/* use stack red zone rather than a new frame for saving regs */
	std	r2,-8*0(r1)
	std	r14,-8*1(r1)
	std	r15,-8*2(r1)
	std	r16,-8*3(r1)
	std	r17,-8*4(r1)
	std	r18,-8*5(r1)
	std	r19,-8*6(r1)
	std	r20,-8*7(r1)
	std	r21,-8*8(r1)
	std	r22,-8*9(r1)
	std	r23,-8*10(r1)
	std	r24,-8*11(r1)
	std	r25,-8*12(r1)
	std	r26,-8*13(r1)
	std	r27,-8*14(r1)
	std	r28,-8*15(r1)
	std	r29,-8*16(r1)
	std	r30,-8*17(r1)
	std	r31,-8*18(r1)
	std	r4,-8*19(r1)
	std	r5,-8*20(r1)
	/* 168 bytes */
	PPC_STOP
	b	.	/* catch bugs */

/* Reuse some unused pt_regs slots for AMR/IAMR/UAMOR/UAMOR */
#define PNV_POWERSAVE_AMR	_TRAP
#define PNV_POWERSAVE_IAMR	_DAR
#define PNV_POWERSAVE_UAMOR	_DSISR
#define PNV_POWERSAVE_AMOR	RESULT

/*
 * Desired return value in r3
 *
 * The idle wakeup SRESET interrupt can call this after calling
 * to return to the idle sleep function caller with r3 as the return code.
 *
 * This must not be used if idle was entered via a _noloss function (use
 * a simple blr instead).
 */
<<<<<<< HEAD
pnv_powersave_common:
	/* Use r3 to pass state nap/sleep/winkle */
	/* NAP is a state loss, we create a regs frame on the
	 * stack, fill it up with the state we care about and
	 * stick a pointer to it in PACAR1. We really only
	 * need to save PC, some CR bits and the NV GPRs,
	 * but for now an interrupt frame will do.
	 */
	mtctr	r4

	mflr	r0
	std	r0,16(r1)
	stdu	r1,-INT_FRAME_SIZE(r1)
	std	r0,_LINK(r1)
	std	r0,_NIP(r1)

	/* We haven't lost state ... yet */
	li	r0,0
	stb	r0,PACA_NAPSTATELOST(r13)

	/* Continue saving state */
	SAVE_GPR(2, r1)
	SAVE_NVGPRS(r1)

BEGIN_FTR_SECTION
	mfspr	r4, SPRN_AMR
	mfspr	r5, SPRN_IAMR
	mfspr	r6, SPRN_UAMOR
	std	r4, PNV_POWERSAVE_AMR(r1)
	std	r5, PNV_POWERSAVE_IAMR(r1)
	std	r6, PNV_POWERSAVE_UAMOR(r1)
BEGIN_FTR_SECTION_NESTED(42)
	mfspr	r7, SPRN_AMOR
	std	r7, PNV_POWERSAVE_AMOR(r1)
END_FTR_SECTION_NESTED_IFSET(CPU_FTR_HVMODE, 42)
END_FTR_SECTION_IFSET(CPU_FTR_ARCH_207S)

	mfcr	r5
	std	r5,_CCR(r1)
	std	r1,PACAR1(r13)

BEGIN_FTR_SECTION
	/*
	 * POWER9 does not require real mode to stop, and presently does not
	 * set hwthread_state for KVM (threads don't share MMU context), so
	 * we can remain in virtual mode for this.
	 */
	bctr
END_FTR_SECTION_IFSET(CPU_FTR_ARCH_300)
	/*
	 * POWER8
	 * Go to real mode to do the nap, as required by the architecture.
	 * Also, we need to be in real mode before setting hwthread_state,
	 * because as soon as we do that, another thread can switch
	 * the MMU context to the guest.
	 */
	LOAD_REG_IMMEDIATE(r7, MSR_IDLE)
	mtmsrd	r7,0
	bctr
=======
_GLOBAL(idle_return_gpr_loss)
	ld	r1,PACAR1(r13)
	ld	r4,-8*19(r1)
	ld	r5,-8*20(r1)
	mtlr	r4
	mtcr	r5
	/*
	 * KVM nap requires r2 to be saved, rather than just restoring it
	 * from PACATOC. This could be avoided for that less common case
	 * if KVM saved its r2.
	 */
	ld	r2,-8*0(r1)
	ld	r14,-8*1(r1)
	ld	r15,-8*2(r1)
	ld	r16,-8*3(r1)
	ld	r17,-8*4(r1)
	ld	r18,-8*5(r1)
	ld	r19,-8*6(r1)
	ld	r20,-8*7(r1)
	ld	r21,-8*8(r1)
	ld	r22,-8*9(r1)
	ld	r23,-8*10(r1)
	ld	r24,-8*11(r1)
	ld	r25,-8*12(r1)
	ld	r26,-8*13(r1)
	ld	r27,-8*14(r1)
	ld	r28,-8*15(r1)
	ld	r29,-8*16(r1)
	ld	r30,-8*17(r1)
	ld	r31,-8*18(r1)
	blr
>>>>>>> e9cef018

/*
 * This is the sequence required to execute idle instructions, as
 * specified in ISA v2.07 (and earlier). MSR[IR] and MSR[DR] must be 0.
 *
 * The 0(r1) slot is used to save r2 in isa206, so use that here.
 */
#define IDLE_STATE_ENTER_SEQ_NORET(IDLE_INST)			\
	/* Magic NAP/SLEEP/WINKLE mode enter sequence */	\
	std	r2,0(r1);					\
	ptesync;						\
	ld	r2,0(r1);					\
236:	cmpd	cr0,r2,r2;					\
	bne	236b;						\
	IDLE_INST;						\
	b	.	/* catch bugs */

/*
 * Desired instruction type in r3
 *
 * GPRs may be lost, so they are saved here. Wakeup is by interrupt only.
 * The SRESET wakeup returns to this function's caller by calling
 * idle_return_gpr_loss with r3 set to desired return value.
 *
 * A wakeup without GPR loss may alteratively be handled as in
 * isa300_idle_stop_noloss and blr directly, as an optimisation.
 *
 * The caller is responsible for saving/restoring SPRs, MSR, timebase,
 * etc.
 *
 * This must be called in real-mode (MSR_IDLE).
 */
_GLOBAL(isa206_idle_insn_mayloss)
	std	r1,PACAR1(r13)
	mflr	r4
	mfcr	r5
	/* use stack red zone rather than a new frame for saving regs */
	std	r2,-8*0(r1)
	std	r14,-8*1(r1)
	std	r15,-8*2(r1)
	std	r16,-8*3(r1)
	std	r17,-8*4(r1)
	std	r18,-8*5(r1)
	std	r19,-8*6(r1)
	std	r20,-8*7(r1)
	std	r21,-8*8(r1)
	std	r22,-8*9(r1)
	std	r23,-8*10(r1)
	std	r24,-8*11(r1)
	std	r25,-8*12(r1)
	std	r26,-8*13(r1)
	std	r27,-8*14(r1)
	std	r28,-8*15(r1)
	std	r29,-8*16(r1)
	std	r30,-8*17(r1)
	std	r31,-8*18(r1)
	std	r4,-8*19(r1)
	std	r5,-8*20(r1)
	cmpwi	r3,PNV_THREAD_NAP
	bne	1f
	IDLE_STATE_ENTER_SEQ_NORET(PPC_NAP)
1:	cmpwi	r3,PNV_THREAD_SLEEP
	bne	2f
<<<<<<< HEAD
	andis.	r9,r15,PNV_CORE_IDLE_WINKLE_COUNT_ALL_BIT@h
	subis	r15,r15,PNV_CORE_IDLE_WINKLE_COUNT@h
	beq	2f
	ori	r15,r15,PNV_CORE_IDLE_THREAD_WINKLE_BITS /* all were winkle */
2:
	/* Shift thread bit to winkle mask, then test if this thread is set,
	 * and remove it from the winkle bits */
	slwi	r8,r7,8
	and	r8,r8,r15
	andc	r15,r15,r8
	cmpwi	cr4,r8,1 /* cr4 will be gt if our bit is set, lt if not */

	lbz	r4,PACA_SUBCORE_SIBLING_MASK(r13)
	and	r4,r4,r15
	cmpwi	r4,0	/* Check if first in subcore */

	or	r15,r15,r7		/* Set thread bit */
	beq	first_thread_in_subcore
END_FTR_SECTION_IFCLR(CPU_FTR_ARCH_300)

	or	r15,r15,r7		/* Set thread bit */
	beq	cr2,first_thread_in_core

	/* Not first thread in core or subcore to wake up */
	b	clear_lock

first_thread_in_subcore:
	/*
	 * If waking up from sleep, subcore state is not lost. Hence
	 * skip subcore state restore
	 */
	blt	cr4,subcore_state_restored

	/* Restore per-subcore state */
	ld      r4,_SDR1(r1)
	mtspr   SPRN_SDR1,r4

	ld      r4,_RPR(r1)
	mtspr   SPRN_RPR,r4
	ld	r4,_AMOR(r1)
	mtspr	SPRN_AMOR,r4

subcore_state_restored:
	/*
	 * Check if the thread is also the first thread in the core. If not,
	 * skip to clear_lock.
	 */
	bne	cr2,clear_lock

first_thread_in_core:

	/*
	 * First thread in the core waking up from any state which can cause
	 * partial or complete hypervisor state loss. It needs to
	 * call the fastsleep workaround code if the platform requires it.
	 * Call it unconditionally here. The below branch instruction will
	 * be patched out if the platform does not have fastsleep or does not
	 * require the workaround. Patching will be performed during the
	 * discovery of idle-states.
	 */
.global pnv_fastsleep_workaround_at_exit
pnv_fastsleep_workaround_at_exit:
	b	fastsleep_workaround_at_exit

timebase_resync:
	/*
	 * Use cr3 which indicates that we are waking up with atleast partial
	 * hypervisor state loss to determine if TIMEBASE RESYNC is needed.
	 */
	ble	cr3,.Ltb_resynced
	/* Time base re-sync */
	bl	opal_resync_timebase;
	/*
	 * If waking up from sleep (POWER8), per core state
	 * is not lost, skip to clear_lock.
	 */
.Ltb_resynced:
	blt	cr4,clear_lock

	/*
	 * First thread in the core to wake up and its waking up with
	 * complete hypervisor state loss. Restore per core hypervisor
	 * state.
	 */
BEGIN_FTR_SECTION
	ld	r4,_PTCR(r1)
	mtspr	SPRN_PTCR,r4
	ld	r4,_RPR(r1)
	mtspr	SPRN_RPR,r4
	ld	r4,_AMOR(r1)
	mtspr	SPRN_AMOR,r4
END_FTR_SECTION_IFSET(CPU_FTR_ARCH_300)

	ld	r4,_TSCR(r1)
	mtspr	SPRN_TSCR,r4
	ld	r4,_WORC(r1)
	mtspr	SPRN_WORC,r4

clear_lock:
	xoris	r15,r15,PNV_CORE_IDLE_LOCK_BIT@h
	lwsync
	stw	r15,0(r14)

common_exit:
	/*
	 * Common to all threads.
	 *
	 * If waking up from sleep, hypervisor state is not lost. Hence
	 * skip hypervisor state restore.
	 */
	blt	cr4,hypervisor_state_restored

	/* Waking up from winkle */

BEGIN_MMU_FTR_SECTION
	b	no_segments
END_MMU_FTR_SECTION_IFSET(MMU_FTR_TYPE_RADIX)
	/* Restore SLB  from PACA */
	ld	r8,PACA_SLBSHADOWPTR(r13)

	.rept	SLB_NUM_BOLTED
	li	r3, SLBSHADOW_SAVEAREA
	LDX_BE	r5, r8, r3
	addi	r3, r3, 8
	LDX_BE	r6, r8, r3
	andis.	r7,r5,SLB_ESID_V@h
	beq	1f
	slbmte	r6,r5
1:	addi	r8,r8,16
	.endr
no_segments:

	/* Restore per thread state */

	ld	r4,_SPURR(r1)
	mtspr	SPRN_SPURR,r4
	ld	r4,_PURR(r1)
	mtspr	SPRN_PURR,r4
	ld	r4,_DSCR(r1)
	mtspr	SPRN_DSCR,r4
	ld	r4,_WORT(r1)
	mtspr	SPRN_WORT,r4

	/* Call cur_cpu_spec->cpu_restore() */
	LOAD_REG_ADDR(r4, cur_cpu_spec)
	ld	r4,0(r4)
	ld	r12,CPU_SPEC_RESTORE(r4)
#ifdef PPC64_ELF_ABI_v1
	ld	r12,0(r12)
#endif
	mtctr	r12
	bctrl

/*
 * On POWER9, we can come here on wakeup from a cpuidle stop state.
 * Hence restore the additional SPRs to the saved value.
 *
 * On POWER8, we come here only on winkle. Since winkle is used
 * only in the case of CPU-Hotplug, we don't need to restore
 * the additional SPRs.
 */
BEGIN_FTR_SECTION
	bl 	power9_restore_additional_sprs
END_FTR_SECTION_IFSET(CPU_FTR_ARCH_300)
hypervisor_state_restored:

	mr	r12,r19
	mtlr	r17
	blr		/* return to pnv_powersave_wakeup */

fastsleep_workaround_at_exit:
	li	r3,1
	li	r4,0
	bl	opal_config_cpu_idle_state
	b	timebase_resync

/*
 * R3 here contains the value that will be returned to the caller
 * of power7_nap.
 * R12 contains SRR1 for CHECK_HMI_INTERRUPT.
 */
.global pnv_wakeup_loss
pnv_wakeup_loss:
	ld	r1,PACAR1(r13)
BEGIN_FTR_SECTION
	CHECK_HMI_INTERRUPT
END_FTR_SECTION_IFSET(CPU_FTR_HVMODE)
	REST_NVGPRS(r1)
	REST_GPR(2, r1)

BEGIN_FTR_SECTION
	/* These regs were saved in pnv_powersave_common() */
	ld	r4, PNV_POWERSAVE_AMR(r1)
	ld	r5, PNV_POWERSAVE_IAMR(r1)
	ld	r6, PNV_POWERSAVE_UAMOR(r1)
	mtspr	SPRN_AMR, r4
	mtspr	SPRN_IAMR, r5
	mtspr	SPRN_UAMOR, r6
BEGIN_FTR_SECTION_NESTED(42)
	ld	r7, PNV_POWERSAVE_AMOR(r1)
	mtspr	SPRN_AMOR, r7
END_FTR_SECTION_NESTED_IFSET(CPU_FTR_HVMODE, 42)
	/*
	 * We don't need an isync here after restoring IAMR because the upcoming
	 * mtmsrd is execution synchronizing.
	 */
END_FTR_SECTION_IFSET(CPU_FTR_ARCH_207S)

	ld	r4,PACAKMSR(r13)
	ld	r5,_LINK(r1)
	ld	r6,_CCR(r1)
	addi	r1,r1,INT_FRAME_SIZE
	mtlr	r5
	mtcr	r6
	mtmsrd	r4
	blr

/*
 * R3 here contains the value that will be returned to the caller
 * of power7_nap.
 * R12 contains SRR1 for CHECK_HMI_INTERRUPT.
 */
pnv_wakeup_noloss:
	lbz	r0,PACA_NAPSTATELOST(r13)
	cmpwi	r0,0
	bne	pnv_wakeup_loss
	ld	r1,PACAR1(r13)
BEGIN_FTR_SECTION
	CHECK_HMI_INTERRUPT
END_FTR_SECTION_IFSET(CPU_FTR_HVMODE)
	ld	r4,PACAKMSR(r13)
	ld	r5,_NIP(r1)
	ld	r6,_CCR(r1)
	addi	r1,r1,INT_FRAME_SIZE
	mtlr	r5
	mtcr	r6
	mtmsrd	r4
	blr
=======
	IDLE_STATE_ENTER_SEQ_NORET(PPC_SLEEP)
2:	IDLE_STATE_ENTER_SEQ_NORET(PPC_WINKLE)
>>>>>>> e9cef018
<|MERGE_RESOLUTION|>--- conflicted
+++ resolved
@@ -80,12 +80,6 @@
 	PPC_STOP
 	b	.	/* catch bugs */
 
-/* Reuse some unused pt_regs slots for AMR/IAMR/UAMOR/UAMOR */
-#define PNV_POWERSAVE_AMR	_TRAP
-#define PNV_POWERSAVE_IAMR	_DAR
-#define PNV_POWERSAVE_UAMOR	_DSISR
-#define PNV_POWERSAVE_AMOR	RESULT
-
 /*
  * Desired return value in r3
  *
@@ -95,67 +89,6 @@
  * This must not be used if idle was entered via a _noloss function (use
  * a simple blr instead).
  */
-<<<<<<< HEAD
-pnv_powersave_common:
-	/* Use r3 to pass state nap/sleep/winkle */
-	/* NAP is a state loss, we create a regs frame on the
-	 * stack, fill it up with the state we care about and
-	 * stick a pointer to it in PACAR1. We really only
-	 * need to save PC, some CR bits and the NV GPRs,
-	 * but for now an interrupt frame will do.
-	 */
-	mtctr	r4
-
-	mflr	r0
-	std	r0,16(r1)
-	stdu	r1,-INT_FRAME_SIZE(r1)
-	std	r0,_LINK(r1)
-	std	r0,_NIP(r1)
-
-	/* We haven't lost state ... yet */
-	li	r0,0
-	stb	r0,PACA_NAPSTATELOST(r13)
-
-	/* Continue saving state */
-	SAVE_GPR(2, r1)
-	SAVE_NVGPRS(r1)
-
-BEGIN_FTR_SECTION
-	mfspr	r4, SPRN_AMR
-	mfspr	r5, SPRN_IAMR
-	mfspr	r6, SPRN_UAMOR
-	std	r4, PNV_POWERSAVE_AMR(r1)
-	std	r5, PNV_POWERSAVE_IAMR(r1)
-	std	r6, PNV_POWERSAVE_UAMOR(r1)
-BEGIN_FTR_SECTION_NESTED(42)
-	mfspr	r7, SPRN_AMOR
-	std	r7, PNV_POWERSAVE_AMOR(r1)
-END_FTR_SECTION_NESTED_IFSET(CPU_FTR_HVMODE, 42)
-END_FTR_SECTION_IFSET(CPU_FTR_ARCH_207S)
-
-	mfcr	r5
-	std	r5,_CCR(r1)
-	std	r1,PACAR1(r13)
-
-BEGIN_FTR_SECTION
-	/*
-	 * POWER9 does not require real mode to stop, and presently does not
-	 * set hwthread_state for KVM (threads don't share MMU context), so
-	 * we can remain in virtual mode for this.
-	 */
-	bctr
-END_FTR_SECTION_IFSET(CPU_FTR_ARCH_300)
-	/*
-	 * POWER8
-	 * Go to real mode to do the nap, as required by the architecture.
-	 * Also, we need to be in real mode before setting hwthread_state,
-	 * because as soon as we do that, another thread can switch
-	 * the MMU context to the guest.
-	 */
-	LOAD_REG_IMMEDIATE(r7, MSR_IDLE)
-	mtmsrd	r7,0
-	bctr
-=======
 _GLOBAL(idle_return_gpr_loss)
 	ld	r1,PACAR1(r13)
 	ld	r4,-8*19(r1)
@@ -187,7 +120,6 @@
 	ld	r30,-8*17(r1)
 	ld	r31,-8*18(r1)
 	blr
->>>>>>> e9cef018
 
 /*
  * This is the sequence required to execute idle instructions, as
@@ -251,246 +183,5 @@
 	IDLE_STATE_ENTER_SEQ_NORET(PPC_NAP)
 1:	cmpwi	r3,PNV_THREAD_SLEEP
 	bne	2f
-<<<<<<< HEAD
-	andis.	r9,r15,PNV_CORE_IDLE_WINKLE_COUNT_ALL_BIT@h
-	subis	r15,r15,PNV_CORE_IDLE_WINKLE_COUNT@h
-	beq	2f
-	ori	r15,r15,PNV_CORE_IDLE_THREAD_WINKLE_BITS /* all were winkle */
-2:
-	/* Shift thread bit to winkle mask, then test if this thread is set,
-	 * and remove it from the winkle bits */
-	slwi	r8,r7,8
-	and	r8,r8,r15
-	andc	r15,r15,r8
-	cmpwi	cr4,r8,1 /* cr4 will be gt if our bit is set, lt if not */
-
-	lbz	r4,PACA_SUBCORE_SIBLING_MASK(r13)
-	and	r4,r4,r15
-	cmpwi	r4,0	/* Check if first in subcore */
-
-	or	r15,r15,r7		/* Set thread bit */
-	beq	first_thread_in_subcore
-END_FTR_SECTION_IFCLR(CPU_FTR_ARCH_300)
-
-	or	r15,r15,r7		/* Set thread bit */
-	beq	cr2,first_thread_in_core
-
-	/* Not first thread in core or subcore to wake up */
-	b	clear_lock
-
-first_thread_in_subcore:
-	/*
-	 * If waking up from sleep, subcore state is not lost. Hence
-	 * skip subcore state restore
-	 */
-	blt	cr4,subcore_state_restored
-
-	/* Restore per-subcore state */
-	ld      r4,_SDR1(r1)
-	mtspr   SPRN_SDR1,r4
-
-	ld      r4,_RPR(r1)
-	mtspr   SPRN_RPR,r4
-	ld	r4,_AMOR(r1)
-	mtspr	SPRN_AMOR,r4
-
-subcore_state_restored:
-	/*
-	 * Check if the thread is also the first thread in the core. If not,
-	 * skip to clear_lock.
-	 */
-	bne	cr2,clear_lock
-
-first_thread_in_core:
-
-	/*
-	 * First thread in the core waking up from any state which can cause
-	 * partial or complete hypervisor state loss. It needs to
-	 * call the fastsleep workaround code if the platform requires it.
-	 * Call it unconditionally here. The below branch instruction will
-	 * be patched out if the platform does not have fastsleep or does not
-	 * require the workaround. Patching will be performed during the
-	 * discovery of idle-states.
-	 */
-.global pnv_fastsleep_workaround_at_exit
-pnv_fastsleep_workaround_at_exit:
-	b	fastsleep_workaround_at_exit
-
-timebase_resync:
-	/*
-	 * Use cr3 which indicates that we are waking up with atleast partial
-	 * hypervisor state loss to determine if TIMEBASE RESYNC is needed.
-	 */
-	ble	cr3,.Ltb_resynced
-	/* Time base re-sync */
-	bl	opal_resync_timebase;
-	/*
-	 * If waking up from sleep (POWER8), per core state
-	 * is not lost, skip to clear_lock.
-	 */
-.Ltb_resynced:
-	blt	cr4,clear_lock
-
-	/*
-	 * First thread in the core to wake up and its waking up with
-	 * complete hypervisor state loss. Restore per core hypervisor
-	 * state.
-	 */
-BEGIN_FTR_SECTION
-	ld	r4,_PTCR(r1)
-	mtspr	SPRN_PTCR,r4
-	ld	r4,_RPR(r1)
-	mtspr	SPRN_RPR,r4
-	ld	r4,_AMOR(r1)
-	mtspr	SPRN_AMOR,r4
-END_FTR_SECTION_IFSET(CPU_FTR_ARCH_300)
-
-	ld	r4,_TSCR(r1)
-	mtspr	SPRN_TSCR,r4
-	ld	r4,_WORC(r1)
-	mtspr	SPRN_WORC,r4
-
-clear_lock:
-	xoris	r15,r15,PNV_CORE_IDLE_LOCK_BIT@h
-	lwsync
-	stw	r15,0(r14)
-
-common_exit:
-	/*
-	 * Common to all threads.
-	 *
-	 * If waking up from sleep, hypervisor state is not lost. Hence
-	 * skip hypervisor state restore.
-	 */
-	blt	cr4,hypervisor_state_restored
-
-	/* Waking up from winkle */
-
-BEGIN_MMU_FTR_SECTION
-	b	no_segments
-END_MMU_FTR_SECTION_IFSET(MMU_FTR_TYPE_RADIX)
-	/* Restore SLB  from PACA */
-	ld	r8,PACA_SLBSHADOWPTR(r13)
-
-	.rept	SLB_NUM_BOLTED
-	li	r3, SLBSHADOW_SAVEAREA
-	LDX_BE	r5, r8, r3
-	addi	r3, r3, 8
-	LDX_BE	r6, r8, r3
-	andis.	r7,r5,SLB_ESID_V@h
-	beq	1f
-	slbmte	r6,r5
-1:	addi	r8,r8,16
-	.endr
-no_segments:
-
-	/* Restore per thread state */
-
-	ld	r4,_SPURR(r1)
-	mtspr	SPRN_SPURR,r4
-	ld	r4,_PURR(r1)
-	mtspr	SPRN_PURR,r4
-	ld	r4,_DSCR(r1)
-	mtspr	SPRN_DSCR,r4
-	ld	r4,_WORT(r1)
-	mtspr	SPRN_WORT,r4
-
-	/* Call cur_cpu_spec->cpu_restore() */
-	LOAD_REG_ADDR(r4, cur_cpu_spec)
-	ld	r4,0(r4)
-	ld	r12,CPU_SPEC_RESTORE(r4)
-#ifdef PPC64_ELF_ABI_v1
-	ld	r12,0(r12)
-#endif
-	mtctr	r12
-	bctrl
-
-/*
- * On POWER9, we can come here on wakeup from a cpuidle stop state.
- * Hence restore the additional SPRs to the saved value.
- *
- * On POWER8, we come here only on winkle. Since winkle is used
- * only in the case of CPU-Hotplug, we don't need to restore
- * the additional SPRs.
- */
-BEGIN_FTR_SECTION
-	bl 	power9_restore_additional_sprs
-END_FTR_SECTION_IFSET(CPU_FTR_ARCH_300)
-hypervisor_state_restored:
-
-	mr	r12,r19
-	mtlr	r17
-	blr		/* return to pnv_powersave_wakeup */
-
-fastsleep_workaround_at_exit:
-	li	r3,1
-	li	r4,0
-	bl	opal_config_cpu_idle_state
-	b	timebase_resync
-
-/*
- * R3 here contains the value that will be returned to the caller
- * of power7_nap.
- * R12 contains SRR1 for CHECK_HMI_INTERRUPT.
- */
-.global pnv_wakeup_loss
-pnv_wakeup_loss:
-	ld	r1,PACAR1(r13)
-BEGIN_FTR_SECTION
-	CHECK_HMI_INTERRUPT
-END_FTR_SECTION_IFSET(CPU_FTR_HVMODE)
-	REST_NVGPRS(r1)
-	REST_GPR(2, r1)
-
-BEGIN_FTR_SECTION
-	/* These regs were saved in pnv_powersave_common() */
-	ld	r4, PNV_POWERSAVE_AMR(r1)
-	ld	r5, PNV_POWERSAVE_IAMR(r1)
-	ld	r6, PNV_POWERSAVE_UAMOR(r1)
-	mtspr	SPRN_AMR, r4
-	mtspr	SPRN_IAMR, r5
-	mtspr	SPRN_UAMOR, r6
-BEGIN_FTR_SECTION_NESTED(42)
-	ld	r7, PNV_POWERSAVE_AMOR(r1)
-	mtspr	SPRN_AMOR, r7
-END_FTR_SECTION_NESTED_IFSET(CPU_FTR_HVMODE, 42)
-	/*
-	 * We don't need an isync here after restoring IAMR because the upcoming
-	 * mtmsrd is execution synchronizing.
-	 */
-END_FTR_SECTION_IFSET(CPU_FTR_ARCH_207S)
-
-	ld	r4,PACAKMSR(r13)
-	ld	r5,_LINK(r1)
-	ld	r6,_CCR(r1)
-	addi	r1,r1,INT_FRAME_SIZE
-	mtlr	r5
-	mtcr	r6
-	mtmsrd	r4
-	blr
-
-/*
- * R3 here contains the value that will be returned to the caller
- * of power7_nap.
- * R12 contains SRR1 for CHECK_HMI_INTERRUPT.
- */
-pnv_wakeup_noloss:
-	lbz	r0,PACA_NAPSTATELOST(r13)
-	cmpwi	r0,0
-	bne	pnv_wakeup_loss
-	ld	r1,PACAR1(r13)
-BEGIN_FTR_SECTION
-	CHECK_HMI_INTERRUPT
-END_FTR_SECTION_IFSET(CPU_FTR_HVMODE)
-	ld	r4,PACAKMSR(r13)
-	ld	r5,_NIP(r1)
-	ld	r6,_CCR(r1)
-	addi	r1,r1,INT_FRAME_SIZE
-	mtlr	r5
-	mtcr	r6
-	mtmsrd	r4
-	blr
-=======
 	IDLE_STATE_ENTER_SEQ_NORET(PPC_SLEEP)
 2:	IDLE_STATE_ENTER_SEQ_NORET(PPC_WINKLE)
->>>>>>> e9cef018
