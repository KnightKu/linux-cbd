/*
 * blk-mq scheduling framework
 *
 * Copyright (C) 2016 Jens Axboe
 */
#include <linux/kernel.h>
#include <linux/module.h>
#include <linux/blk-mq.h>

#include <trace/events/block.h>

#include "blk.h"
#include "blk-mq.h"
#include "blk-mq-debugfs.h"
#include "blk-mq-sched.h"
#include "blk-mq-tag.h"
#include "blk-wbt.h"

void blk_mq_sched_free_hctx_data(struct request_queue *q,
				 void (*exit)(struct blk_mq_hw_ctx *))
{
	struct blk_mq_hw_ctx *hctx;
	int i;

	queue_for_each_hw_ctx(q, hctx, i) {
		if (exit && hctx->sched_data)
			exit(hctx);
		kfree(hctx->sched_data);
		hctx->sched_data = NULL;
	}
}
EXPORT_SYMBOL_GPL(blk_mq_sched_free_hctx_data);

void blk_mq_sched_assign_ioc(struct request *rq, struct bio *bio)
{
	struct request_queue *q = rq->q;
	struct io_context *ioc = rq_ioc(bio);
	struct io_cq *icq;

	spin_lock_irq(q->queue_lock);
	icq = ioc_lookup_icq(ioc, q);
	spin_unlock_irq(q->queue_lock);

	if (!icq) {
		icq = ioc_create_icq(ioc, q, GFP_ATOMIC);
		if (!icq)
			return;
	}
	get_io_context(icq->ioc);
	rq->elv.icq = icq;
}

/*
 * Mark a hardware queue as needing a restart. For shared queues, maintain
 * a count of how many hardware queues are marked for restart.
 */
static void blk_mq_sched_mark_restart_hctx(struct blk_mq_hw_ctx *hctx)
{
	if (test_bit(BLK_MQ_S_SCHED_RESTART, &hctx->state))
		return;

	if (hctx->flags & BLK_MQ_F_TAG_SHARED) {
		struct request_queue *q = hctx->queue;

		if (!test_and_set_bit(BLK_MQ_S_SCHED_RESTART, &hctx->state))
			atomic_inc(&q->shared_hctx_restart);
	} else
		set_bit(BLK_MQ_S_SCHED_RESTART, &hctx->state);
}

static bool blk_mq_sched_restart_hctx(struct blk_mq_hw_ctx *hctx)
{
	if (!test_bit(BLK_MQ_S_SCHED_RESTART, &hctx->state))
		return false;

	if (hctx->flags & BLK_MQ_F_TAG_SHARED) {
		struct request_queue *q = hctx->queue;

		if (test_and_clear_bit(BLK_MQ_S_SCHED_RESTART, &hctx->state))
			atomic_dec(&q->shared_hctx_restart);
	} else
		clear_bit(BLK_MQ_S_SCHED_RESTART, &hctx->state);

	return blk_mq_run_hw_queue(hctx, true);
}

/*
 * Only SCSI implements .get_budget and .put_budget, and SCSI restarts
 * its queue by itself in its completion handler, so we don't need to
 * restart queue if .get_budget() returns BLK_STS_NO_RESOURCE.
 */
static void blk_mq_do_dispatch_sched(struct blk_mq_hw_ctx *hctx)
{
	struct request_queue *q = hctx->queue;
	struct elevator_queue *e = q->elevator;
	LIST_HEAD(rq_list);

	do {
		struct request *rq;

		if (e->type->ops.mq.has_work &&
				!e->type->ops.mq.has_work(hctx))
			break;

		if (!blk_mq_get_dispatch_budget(hctx))
			break;

		rq = e->type->ops.mq.dispatch_request(hctx);
		if (!rq) {
			blk_mq_put_dispatch_budget(hctx);
			break;
		}

		/*
		 * Now this rq owns the budget which has to be released
		 * if this rq won't be queued to driver via .queue_rq()
		 * in blk_mq_dispatch_rq_list().
		 */
		list_add(&rq->queuelist, &rq_list);
	} while (blk_mq_dispatch_rq_list(q, &rq_list, true));
<<<<<<< HEAD
=======
}

static struct blk_mq_ctx *blk_mq_next_ctx(struct blk_mq_hw_ctx *hctx,
					  struct blk_mq_ctx *ctx)
{
	unsigned idx = ctx->index_hw;

	if (++idx == hctx->nr_ctx)
		idx = 0;

	return hctx->ctxs[idx];
}

/*
 * Only SCSI implements .get_budget and .put_budget, and SCSI restarts
 * its queue by itself in its completion handler, so we don't need to
 * restart queue if .get_budget() returns BLK_STS_NO_RESOURCE.
 */
static void blk_mq_do_dispatch_ctx(struct blk_mq_hw_ctx *hctx)
{
	struct request_queue *q = hctx->queue;
	LIST_HEAD(rq_list);
	struct blk_mq_ctx *ctx = READ_ONCE(hctx->dispatch_from);

	do {
		struct request *rq;

		if (!sbitmap_any_bit_set(&hctx->ctx_map))
			break;

		if (!blk_mq_get_dispatch_budget(hctx))
			break;

		rq = blk_mq_dequeue_from_ctx(hctx, ctx);
		if (!rq) {
			blk_mq_put_dispatch_budget(hctx);
			break;
		}

		/*
		 * Now this rq owns the budget which has to be released
		 * if this rq won't be queued to driver via .queue_rq()
		 * in blk_mq_dispatch_rq_list().
		 */
		list_add(&rq->queuelist, &rq_list);

		/* round robin for fair dispatch */
		ctx = blk_mq_next_ctx(hctx, rq->mq_ctx);

	} while (blk_mq_dispatch_rq_list(q, &rq_list, true));

	WRITE_ONCE(hctx->dispatch_from, ctx);
>>>>>>> 661e50bc
}

static struct blk_mq_ctx *blk_mq_next_ctx(struct blk_mq_hw_ctx *hctx,
					  struct blk_mq_ctx *ctx)
{
	unsigned idx = ctx->index_hw;

	if (++idx == hctx->nr_ctx)
		idx = 0;

	return hctx->ctxs[idx];
}

/*
 * Only SCSI implements .get_budget and .put_budget, and SCSI restarts
 * its queue by itself in its completion handler, so we don't need to
 * restart queue if .get_budget() returns BLK_STS_NO_RESOURCE.
 */
static void blk_mq_do_dispatch_ctx(struct blk_mq_hw_ctx *hctx)
{
	struct request_queue *q = hctx->queue;
	LIST_HEAD(rq_list);
	struct blk_mq_ctx *ctx = READ_ONCE(hctx->dispatch_from);

	do {
		struct request *rq;

		if (!sbitmap_any_bit_set(&hctx->ctx_map))
			break;

		if (!blk_mq_get_dispatch_budget(hctx))
			break;

		rq = blk_mq_dequeue_from_ctx(hctx, ctx);
		if (!rq) {
			blk_mq_put_dispatch_budget(hctx);
			break;
		}

		/*
		 * Now this rq owns the budget which has to be released
		 * if this rq won't be queued to driver via .queue_rq()
		 * in blk_mq_dispatch_rq_list().
		 */
		list_add(&rq->queuelist, &rq_list);

		/* round robin for fair dispatch */
		ctx = blk_mq_next_ctx(hctx, rq->mq_ctx);

	} while (blk_mq_dispatch_rq_list(q, &rq_list, true));

	WRITE_ONCE(hctx->dispatch_from, ctx);
}

/* return true if hw queue need to be run again */
void blk_mq_sched_dispatch_requests(struct blk_mq_hw_ctx *hctx)
{
	struct request_queue *q = hctx->queue;
	struct elevator_queue *e = q->elevator;
	const bool has_sched_dispatch = e && e->type->ops.mq.dispatch_request;
	LIST_HEAD(rq_list);

	/* RCU or SRCU read lock is needed before checking quiesced flag */
	if (unlikely(blk_mq_hctx_stopped(hctx) || blk_queue_quiesced(q)))
		return;

	hctx->run++;

	/*
	 * If we have previous entries on our dispatch list, grab them first for
	 * more fair dispatch.
	 */
	if (!list_empty_careful(&hctx->dispatch)) {
		spin_lock(&hctx->lock);
		if (!list_empty(&hctx->dispatch))
			list_splice_init(&hctx->dispatch, &rq_list);
		spin_unlock(&hctx->lock);
	}

	/*
	 * Only ask the scheduler for requests, if we didn't have residual
	 * requests from the dispatch list. This is to avoid the case where
	 * we only ever dispatch a fraction of the requests available because
	 * of low device queue depth. Once we pull requests out of the IO
	 * scheduler, we can no longer merge or sort them. So it's best to
	 * leave them there for as long as we can. Mark the hw queue as
	 * needing a restart in that case.
	 *
	 * We want to dispatch from the scheduler if there was nothing
	 * on the dispatch list or we were able to dispatch from the
	 * dispatch list.
	 */
	if (!list_empty(&rq_list)) {
		blk_mq_sched_mark_restart_hctx(hctx);
		if (blk_mq_dispatch_rq_list(q, &rq_list, false)) {
			if (has_sched_dispatch)
				blk_mq_do_dispatch_sched(hctx);
			else
				blk_mq_do_dispatch_ctx(hctx);
		}
	} else if (has_sched_dispatch) {
		blk_mq_do_dispatch_sched(hctx);
	} else if (q->mq_ops->get_budget) {
		/*
		 * If we need to get budget before queuing request, we
		 * dequeue request one by one from sw queue for avoiding
		 * to mess up I/O merge when dispatch runs out of resource.
		 *
		 * TODO: get more budgets, and dequeue more requests in
		 * one time.
		 */
		blk_mq_do_dispatch_ctx(hctx);
	} else {
		blk_mq_flush_busy_ctxs(hctx, &rq_list);
		blk_mq_dispatch_rq_list(q, &rq_list, false);
	}
}

bool blk_mq_sched_try_merge(struct request_queue *q, struct bio *bio,
			    struct request **merged_request)
{
	struct request *rq;

	switch (elv_merge(q, &rq, bio)) {
	case ELEVATOR_BACK_MERGE:
		if (!blk_mq_sched_allow_merge(q, rq, bio))
			return false;
		if (!bio_attempt_back_merge(q, rq, bio))
			return false;
		*merged_request = attempt_back_merge(q, rq);
		if (!*merged_request)
			elv_merged_request(q, rq, ELEVATOR_BACK_MERGE);
		return true;
	case ELEVATOR_FRONT_MERGE:
		if (!blk_mq_sched_allow_merge(q, rq, bio))
			return false;
		if (!bio_attempt_front_merge(q, rq, bio))
			return false;
		*merged_request = attempt_front_merge(q, rq);
		if (!*merged_request)
			elv_merged_request(q, rq, ELEVATOR_FRONT_MERGE);
		return true;
	case ELEVATOR_DISCARD_MERGE:
		return bio_attempt_discard_merge(q, rq, bio);
	default:
		return false;
	}
}
EXPORT_SYMBOL_GPL(blk_mq_sched_try_merge);

/*
 * Reverse check our software queue for entries that we could potentially
 * merge with. Currently includes a hand-wavy stop count of 8, to not spend
 * too much time checking for merges.
 */
static bool blk_mq_attempt_merge(struct request_queue *q,
				 struct blk_mq_ctx *ctx, struct bio *bio)
{
	struct request *rq;
	int checked = 8;

	lockdep_assert_held(&ctx->lock);

	list_for_each_entry_reverse(rq, &ctx->rq_list, queuelist) {
		bool merged = false;

		if (!checked--)
			break;

		if (!blk_rq_merge_ok(rq, bio))
			continue;

		switch (blk_try_merge(rq, bio)) {
		case ELEVATOR_BACK_MERGE:
			if (blk_mq_sched_allow_merge(q, rq, bio))
				merged = bio_attempt_back_merge(q, rq, bio);
			break;
		case ELEVATOR_FRONT_MERGE:
			if (blk_mq_sched_allow_merge(q, rq, bio))
				merged = bio_attempt_front_merge(q, rq, bio);
			break;
		case ELEVATOR_DISCARD_MERGE:
			merged = bio_attempt_discard_merge(q, rq, bio);
			break;
		default:
			continue;
		}

		if (merged)
			ctx->rq_merged++;
		return merged;
	}

	return false;
}

bool __blk_mq_sched_bio_merge(struct request_queue *q, struct bio *bio)
{
	struct elevator_queue *e = q->elevator;
	struct blk_mq_ctx *ctx = blk_mq_get_ctx(q);
	struct blk_mq_hw_ctx *hctx = blk_mq_map_queue(q, ctx->cpu);
	bool ret = false;

	if (e && e->type->ops.mq.bio_merge) {
		blk_mq_put_ctx(ctx);
		return e->type->ops.mq.bio_merge(hctx, bio);
	}

	if (hctx->flags & BLK_MQ_F_SHOULD_MERGE) {
		/* default per sw-queue merge */
		spin_lock(&ctx->lock);
		ret = blk_mq_attempt_merge(q, ctx, bio);
		spin_unlock(&ctx->lock);
	}

	blk_mq_put_ctx(ctx);
	return ret;
}

bool blk_mq_sched_try_insert_merge(struct request_queue *q, struct request *rq)
{
	return rq_mergeable(rq) && elv_attempt_insert_merge(q, rq);
}
EXPORT_SYMBOL_GPL(blk_mq_sched_try_insert_merge);

void blk_mq_sched_request_inserted(struct request *rq)
{
	trace_block_rq_insert(rq->q, rq);
}
EXPORT_SYMBOL_GPL(blk_mq_sched_request_inserted);

static bool blk_mq_sched_bypass_insert(struct blk_mq_hw_ctx *hctx,
				       bool has_sched,
				       struct request *rq)
{
	/* dispatch flush rq directly */
	if (rq->rq_flags & RQF_FLUSH_SEQ) {
		spin_lock(&hctx->lock);
		list_add(&rq->queuelist, &hctx->dispatch);
		spin_unlock(&hctx->lock);
		return true;
	}

	if (has_sched)
		rq->rq_flags |= RQF_SORTED;

	return false;
}

/**
 * list_for_each_entry_rcu_rr - iterate in a round-robin fashion over rcu list
 * @pos:    loop cursor.
 * @skip:   the list element that will not be examined. Iteration starts at
 *          @skip->next.
 * @head:   head of the list to examine. This list must have at least one
 *          element, namely @skip.
 * @member: name of the list_head structure within typeof(*pos).
 */
#define list_for_each_entry_rcu_rr(pos, skip, head, member)		\
	for ((pos) = (skip);						\
	     (pos = (pos)->member.next != (head) ? list_entry_rcu(	\
			(pos)->member.next, typeof(*pos), member) :	\
	      list_entry_rcu((pos)->member.next->next, typeof(*pos), member)), \
	     (pos) != (skip); )

/*
 * Called after a driver tag has been freed to check whether a hctx needs to
 * be restarted. Restarts @hctx if its tag set is not shared. Restarts hardware
 * queues in a round-robin fashion if the tag set of @hctx is shared with other
 * hardware queues.
 */
void blk_mq_sched_restart(struct blk_mq_hw_ctx *const hctx)
{
	struct blk_mq_tags *const tags = hctx->tags;
	struct blk_mq_tag_set *const set = hctx->queue->tag_set;
	struct request_queue *const queue = hctx->queue, *q;
	struct blk_mq_hw_ctx *hctx2;
	unsigned int i, j;

	if (set->flags & BLK_MQ_F_TAG_SHARED) {
		/*
		 * If this is 0, then we know that no hardware queues
		 * have RESTART marked. We're done.
		 */
		if (!atomic_read(&queue->shared_hctx_restart))
			return;

		rcu_read_lock();
		list_for_each_entry_rcu_rr(q, queue, &set->tag_list,
					   tag_set_list) {
			queue_for_each_hw_ctx(q, hctx2, i)
				if (hctx2->tags == tags &&
				    blk_mq_sched_restart_hctx(hctx2))
					goto done;
		}
		j = hctx->queue_num + 1;
		for (i = 0; i < queue->nr_hw_queues; i++, j++) {
			if (j == queue->nr_hw_queues)
				j = 0;
			hctx2 = queue->queue_hw_ctx[j];
			if (hctx2->tags == tags &&
			    blk_mq_sched_restart_hctx(hctx2))
				break;
		}
done:
		rcu_read_unlock();
	} else {
		blk_mq_sched_restart_hctx(hctx);
	}
}

void blk_mq_sched_insert_request(struct request *rq, bool at_head,
				 bool run_queue, bool async)
{
	struct request_queue *q = rq->q;
	struct elevator_queue *e = q->elevator;
	struct blk_mq_ctx *ctx = rq->mq_ctx;
	struct blk_mq_hw_ctx *hctx = blk_mq_map_queue(q, ctx->cpu);

	/* flush rq in flush machinery need to be dispatched directly */
	if (!(rq->rq_flags & RQF_FLUSH_SEQ) && op_is_flush(rq->cmd_flags)) {
		blk_insert_flush(rq);
		goto run;
	}

	WARN_ON(e && (rq->tag != -1));

	if (blk_mq_sched_bypass_insert(hctx, !!e, rq))
		goto run;

	if (e && e->type->ops.mq.insert_requests) {
		LIST_HEAD(list);

		list_add(&rq->queuelist, &list);
		e->type->ops.mq.insert_requests(hctx, &list, at_head);
	} else {
		spin_lock(&ctx->lock);
		__blk_mq_insert_request(hctx, rq, at_head);
		spin_unlock(&ctx->lock);
	}

run:
	if (run_queue)
		blk_mq_run_hw_queue(hctx, async);
}

void blk_mq_sched_insert_requests(struct request_queue *q,
				  struct blk_mq_ctx *ctx,
				  struct list_head *list, bool run_queue_async)
{
	struct blk_mq_hw_ctx *hctx = blk_mq_map_queue(q, ctx->cpu);
	struct elevator_queue *e = hctx->queue->elevator;

	if (e && e->type->ops.mq.insert_requests)
		e->type->ops.mq.insert_requests(hctx, list, false);
	else
		blk_mq_insert_requests(hctx, ctx, list);

	blk_mq_run_hw_queue(hctx, run_queue_async);
}

static void blk_mq_sched_free_tags(struct blk_mq_tag_set *set,
				   struct blk_mq_hw_ctx *hctx,
				   unsigned int hctx_idx)
{
	if (hctx->sched_tags) {
		blk_mq_free_rqs(set, hctx->sched_tags, hctx_idx);
		blk_mq_free_rq_map(hctx->sched_tags);
		hctx->sched_tags = NULL;
	}
}

static int blk_mq_sched_alloc_tags(struct request_queue *q,
				   struct blk_mq_hw_ctx *hctx,
				   unsigned int hctx_idx)
{
	struct blk_mq_tag_set *set = q->tag_set;
	int ret;

	hctx->sched_tags = blk_mq_alloc_rq_map(set, hctx_idx, q->nr_requests,
					       set->reserved_tags);
	if (!hctx->sched_tags)
		return -ENOMEM;

	ret = blk_mq_alloc_rqs(set, hctx->sched_tags, hctx_idx, q->nr_requests);
	if (ret)
		blk_mq_sched_free_tags(set, hctx, hctx_idx);

	return ret;
}

static void blk_mq_sched_tags_teardown(struct request_queue *q)
{
	struct blk_mq_tag_set *set = q->tag_set;
	struct blk_mq_hw_ctx *hctx;
	int i;

	queue_for_each_hw_ctx(q, hctx, i)
		blk_mq_sched_free_tags(set, hctx, i);
}

int blk_mq_sched_init_hctx(struct request_queue *q, struct blk_mq_hw_ctx *hctx,
			   unsigned int hctx_idx)
{
	struct elevator_queue *e = q->elevator;
	int ret;

	if (!e)
		return 0;

	ret = blk_mq_sched_alloc_tags(q, hctx, hctx_idx);
	if (ret)
		return ret;

	if (e->type->ops.mq.init_hctx) {
		ret = e->type->ops.mq.init_hctx(hctx, hctx_idx);
		if (ret) {
			blk_mq_sched_free_tags(q->tag_set, hctx, hctx_idx);
			return ret;
		}
	}

	blk_mq_debugfs_register_sched_hctx(q, hctx);

	return 0;
}

void blk_mq_sched_exit_hctx(struct request_queue *q, struct blk_mq_hw_ctx *hctx,
			    unsigned int hctx_idx)
{
	struct elevator_queue *e = q->elevator;

	if (!e)
		return;

	blk_mq_debugfs_unregister_sched_hctx(hctx);

	if (e->type->ops.mq.exit_hctx && hctx->sched_data) {
		e->type->ops.mq.exit_hctx(hctx, hctx_idx);
		hctx->sched_data = NULL;
	}

	blk_mq_sched_free_tags(q->tag_set, hctx, hctx_idx);
}

int blk_mq_init_sched(struct request_queue *q, struct elevator_type *e)
{
	struct blk_mq_hw_ctx *hctx;
	struct elevator_queue *eq;
	unsigned int i;
	int ret;

	if (!e) {
		q->elevator = NULL;
		return 0;
	}

	/*
	 * Default to double of smaller one between hw queue_depth and 128,
	 * since we don't split into sync/async like the old code did.
	 * Additionally, this is a per-hw queue depth.
	 */
	q->nr_requests = 2 * min_t(unsigned int, q->tag_set->queue_depth,
				   BLKDEV_MAX_RQ);

	queue_for_each_hw_ctx(q, hctx, i) {
		ret = blk_mq_sched_alloc_tags(q, hctx, i);
		if (ret)
			goto err;
	}

	ret = e->ops.mq.init_sched(q, e);
	if (ret)
		goto err;

	blk_mq_debugfs_register_sched(q);

	queue_for_each_hw_ctx(q, hctx, i) {
		if (e->ops.mq.init_hctx) {
			ret = e->ops.mq.init_hctx(hctx, i);
			if (ret) {
				eq = q->elevator;
				blk_mq_exit_sched(q, eq);
				kobject_put(&eq->kobj);
				return ret;
			}
		}
		blk_mq_debugfs_register_sched_hctx(q, hctx);
	}

	return 0;

err:
	blk_mq_sched_tags_teardown(q);
	q->elevator = NULL;
	return ret;
}

void blk_mq_exit_sched(struct request_queue *q, struct elevator_queue *e)
{
	struct blk_mq_hw_ctx *hctx;
	unsigned int i;

	queue_for_each_hw_ctx(q, hctx, i) {
		blk_mq_debugfs_unregister_sched_hctx(hctx);
		if (e->type->ops.mq.exit_hctx && hctx->sched_data) {
			e->type->ops.mq.exit_hctx(hctx, i);
			hctx->sched_data = NULL;
		}
	}
	blk_mq_debugfs_unregister_sched(q);
	if (e->type->ops.mq.exit_sched)
		e->type->ops.mq.exit_sched(e);
	blk_mq_sched_tags_teardown(q);
	q->elevator = NULL;
}

int blk_mq_sched_init(struct request_queue *q)
{
	int ret;

	mutex_lock(&q->sysfs_lock);
	ret = elevator_init(q, NULL);
	mutex_unlock(&q->sysfs_lock);

	return ret;
}<|MERGE_RESOLUTION|>--- conflicted
+++ resolved
@@ -118,8 +118,6 @@
 		 */
 		list_add(&rq->queuelist, &rq_list);
 	} while (blk_mq_dispatch_rq_list(q, &rq_list, true));
-<<<<<<< HEAD
-=======
 }
 
 static struct blk_mq_ctx *blk_mq_next_ctx(struct blk_mq_hw_ctx *hctx,
@@ -172,62 +170,8 @@
 	} while (blk_mq_dispatch_rq_list(q, &rq_list, true));
 
 	WRITE_ONCE(hctx->dispatch_from, ctx);
->>>>>>> 661e50bc
-}
-
-static struct blk_mq_ctx *blk_mq_next_ctx(struct blk_mq_hw_ctx *hctx,
-					  struct blk_mq_ctx *ctx)
-{
-	unsigned idx = ctx->index_hw;
-
-	if (++idx == hctx->nr_ctx)
-		idx = 0;
-
-	return hctx->ctxs[idx];
-}
-
-/*
- * Only SCSI implements .get_budget and .put_budget, and SCSI restarts
- * its queue by itself in its completion handler, so we don't need to
- * restart queue if .get_budget() returns BLK_STS_NO_RESOURCE.
- */
-static void blk_mq_do_dispatch_ctx(struct blk_mq_hw_ctx *hctx)
-{
-	struct request_queue *q = hctx->queue;
-	LIST_HEAD(rq_list);
-	struct blk_mq_ctx *ctx = READ_ONCE(hctx->dispatch_from);
-
-	do {
-		struct request *rq;
-
-		if (!sbitmap_any_bit_set(&hctx->ctx_map))
-			break;
-
-		if (!blk_mq_get_dispatch_budget(hctx))
-			break;
-
-		rq = blk_mq_dequeue_from_ctx(hctx, ctx);
-		if (!rq) {
-			blk_mq_put_dispatch_budget(hctx);
-			break;
-		}
-
-		/*
-		 * Now this rq owns the budget which has to be released
-		 * if this rq won't be queued to driver via .queue_rq()
-		 * in blk_mq_dispatch_rq_list().
-		 */
-		list_add(&rq->queuelist, &rq_list);
-
-		/* round robin for fair dispatch */
-		ctx = blk_mq_next_ctx(hctx, rq->mq_ctx);
-
-	} while (blk_mq_dispatch_rq_list(q, &rq_list, true));
-
-	WRITE_ONCE(hctx->dispatch_from, ctx);
-}
-
-/* return true if hw queue need to be run again */
+}
+
 void blk_mq_sched_dispatch_requests(struct blk_mq_hw_ctx *hctx)
 {
 	struct request_queue *q = hctx->queue;
