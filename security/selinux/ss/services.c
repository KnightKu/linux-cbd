--- conflicted
+++ resolved
@@ -1316,22 +1316,11 @@
 		rc = -EINVAL;
 		goto out_unlock;
 	}
-<<<<<<< HEAD
-	if (only_invalid && !context->len) {
-		scontext = NULL;
-		scontext_len = 0;
-		rc = 0;
-	} else {
-		rc = context_struct_to_string(policydb, context, scontext,
-					      scontext_len);
-	}
-=======
 	if (only_invalid && !context->len)
 		rc = 0;
 	else
 		rc = context_struct_to_string(policydb, context, scontext,
 					      scontext_len);
->>>>>>> 0ecfebd2
 out_unlock:
 	read_unlock(&state->ss->policy_rwlock);
 out:
