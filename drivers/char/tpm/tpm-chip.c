/*
 * Copyright (C) 2004 IBM Corporation
 * Copyright (C) 2014 Intel Corporation
 *
 * Authors:
 * Jarkko Sakkinen <jarkko.sakkinen@linux.intel.com>
 * Leendert van Doorn <leendert@watson.ibm.com>
 * Dave Safford <safford@watson.ibm.com>
 * Reiner Sailer <sailer@watson.ibm.com>
 * Kylene Hall <kjhall@us.ibm.com>
 *
 * Maintained by: <tpmdd-devel@lists.sourceforge.net>
 *
 * TPM chip management routines.
 *
 * This program is free software; you can redistribute it and/or
 * modify it under the terms of the GNU General Public License as
 * published by the Free Software Foundation, version 2 of the
 * License.
 *
 */

#include <linux/poll.h>
#include <linux/slab.h>
#include <linux/mutex.h>
#include <linux/spinlock.h>
#include <linux/freezer.h>
#include <linux/major.h>
#include "tpm.h"
#include "tpm_eventlog.h"

DEFINE_IDR(dev_nums_idr);
static DEFINE_MUTEX(idr_lock);

struct class *tpm_class;
struct class *tpmrm_class;
dev_t tpm_devt;

/**
 * tpm_try_get_ops() - Get a ref to the tpm_chip
 * @chip: Chip to ref
 *
 * The caller must already have some kind of locking to ensure that chip is
 * valid. This function will lock the chip so that the ops member can be
 * accessed safely. The locking prevents tpm_chip_unregister from
 * completing, so it should not be held for long periods.
 *
 * Returns -ERRNO if the chip could not be got.
 */
int tpm_try_get_ops(struct tpm_chip *chip)
{
	int rc = -EIO;

	get_device(&chip->dev);

	down_read(&chip->ops_sem);
	if (!chip->ops)
		goto out_lock;

	return 0;
out_lock:
	up_read(&chip->ops_sem);
	put_device(&chip->dev);
	return rc;
}
EXPORT_SYMBOL_GPL(tpm_try_get_ops);

/**
 * tpm_put_ops() - Release a ref to the tpm_chip
 * @chip: Chip to put
 *
 * This is the opposite pair to tpm_try_get_ops(). After this returns chip may
 * be kfree'd.
 */
void tpm_put_ops(struct tpm_chip *chip)
{
	up_read(&chip->ops_sem);
	put_device(&chip->dev);
}
EXPORT_SYMBOL_GPL(tpm_put_ops);

/**
 * tpm_chip_find_get() - return tpm_chip for a given chip number
 * @chip_num: id to find
 *
 * The return'd chip has been tpm_try_get_ops'd and must be released via
 * tpm_put_ops
 */
struct tpm_chip *tpm_chip_find_get(int chip_num)
{
	struct tpm_chip *chip, *res = NULL;
	int chip_prev;

	mutex_lock(&idr_lock);

	if (chip_num == TPM_ANY_NUM) {
		chip_num = 0;
		do {
			chip_prev = chip_num;
			chip = idr_get_next(&dev_nums_idr, &chip_num);
			if (chip && !tpm_try_get_ops(chip)) {
				res = chip;
				break;
			}
		} while (chip_prev != chip_num);
	} else {
		chip = idr_find(&dev_nums_idr, chip_num);
		if (chip && !tpm_try_get_ops(chip))
			res = chip;
	}

	mutex_unlock(&idr_lock);

	return res;
}

/**
 * tpm_dev_release() - free chip memory and the device number
 * @dev: the character device for the TPM chip
 *
 * This is used as the release function for the character device.
 */
static void tpm_dev_release(struct device *dev)
{
	struct tpm_chip *chip = container_of(dev, struct tpm_chip, dev);

	mutex_lock(&idr_lock);
	idr_remove(&dev_nums_idr, chip->dev_num);
	mutex_unlock(&idr_lock);

	kfree(chip->log.bios_event_log);
	kfree(chip->work_space.context_buf);
	kfree(chip->work_space.session_buf);
	kfree(chip);
}

static void tpm_devs_release(struct device *dev)
{
	struct tpm_chip *chip = container_of(dev, struct tpm_chip, devs);

	/* release the master device reference */
	put_device(&chip->dev);
}

/**
 * tpm_chip_alloc() - allocate a new struct tpm_chip instance
 * @pdev: device to which the chip is associated
 *        At this point pdev mst be initialized, but does not have to
 *        be registered
 * @ops: struct tpm_class_ops instance
 *
 * Allocates a new struct tpm_chip instance and assigns a free
 * device number for it. Must be paired with put_device(&chip->dev).
 */
struct tpm_chip *tpm_chip_alloc(struct device *pdev,
				const struct tpm_class_ops *ops)
{
	struct tpm_chip *chip;
	int rc;

	chip = kzalloc(sizeof(*chip), GFP_KERNEL);
	if (chip == NULL)
		return ERR_PTR(-ENOMEM);

	mutex_init(&chip->tpm_mutex);
	init_rwsem(&chip->ops_sem);

	chip->ops = ops;

	mutex_lock(&idr_lock);
	rc = idr_alloc(&dev_nums_idr, NULL, 0, TPM_NUM_DEVICES, GFP_KERNEL);
	mutex_unlock(&idr_lock);
	if (rc < 0) {
		dev_err(pdev, "No available tpm device numbers\n");
		kfree(chip);
		return ERR_PTR(rc);
	}
	chip->dev_num = rc;

	device_initialize(&chip->dev);
	device_initialize(&chip->devs);

	chip->dev.class = tpm_class;
	chip->dev.release = tpm_dev_release;
	chip->dev.parent = pdev;
	chip->dev.groups = chip->groups;

	chip->devs.parent = pdev;
	chip->devs.class = tpmrm_class;
	chip->devs.release = tpm_devs_release;
	/* get extra reference on main device to hold on
	 * behalf of devs.  This holds the chip structure
	 * while cdevs is in use.  The corresponding put
	 * is in the tpm_devs_release (TPM2 only)
	 */
	if (chip->flags & TPM_CHIP_FLAG_TPM2)
		get_device(&chip->dev);

	if (chip->dev_num == 0)
		chip->dev.devt = MKDEV(MISC_MAJOR, TPM_MINOR);
	else
		chip->dev.devt = MKDEV(MAJOR(tpm_devt), chip->dev_num);

	chip->devs.devt =
		MKDEV(MAJOR(tpm_devt), chip->dev_num + TPM_NUM_DEVICES);

	rc = dev_set_name(&chip->dev, "tpm%d", chip->dev_num);
	if (rc)
		goto out;
	rc = dev_set_name(&chip->devs, "tpmrm%d", chip->dev_num);
	if (rc)
		goto out;

	if (!pdev)
		chip->flags |= TPM_CHIP_FLAG_VIRTUAL;

	cdev_init(&chip->cdev, &tpm_fops);
	cdev_init(&chip->cdevs, &tpmrm_fops);
	chip->cdev.owner = THIS_MODULE;
<<<<<<< HEAD
	chip->cdevs.owner = THIS_MODULE;
	chip->cdev.kobj.parent = &chip->dev.kobj;
	chip->cdevs.kobj.parent = &chip->devs.kobj;

	chip->work_space.context_buf = kzalloc(PAGE_SIZE, GFP_KERNEL);
	if (!chip->work_space.context_buf) {
		rc = -ENOMEM;
		goto out;
	}
	chip->work_space.session_buf = kzalloc(PAGE_SIZE, GFP_KERNEL);
	if (!chip->work_space.session_buf) {
		rc = -ENOMEM;
		goto out;
	}
=======
>>>>>>> 2a76f89f

	chip->locality = -1;
	return chip;

out:
	put_device(&chip->devs);
	put_device(&chip->dev);
	return ERR_PTR(rc);
}
EXPORT_SYMBOL_GPL(tpm_chip_alloc);

/**
 * tpmm_chip_alloc() - allocate a new struct tpm_chip instance
 * @pdev: parent device to which the chip is associated
 * @ops: struct tpm_class_ops instance
 *
 * Same as tpm_chip_alloc except devm is used to do the put_device
 */
struct tpm_chip *tpmm_chip_alloc(struct device *pdev,
				 const struct tpm_class_ops *ops)
{
	struct tpm_chip *chip;
	int rc;

	chip = tpm_chip_alloc(pdev, ops);
	if (IS_ERR(chip))
		return chip;

	rc = devm_add_action_or_reset(pdev,
				      (void (*)(void *)) put_device,
				      &chip->dev);
	if (rc)
		return ERR_PTR(rc);

	dev_set_drvdata(pdev, chip);

	return chip;
}
EXPORT_SYMBOL_GPL(tpmm_chip_alloc);

static int tpm_add_char_device(struct tpm_chip *chip)
{
	int rc;

	rc = cdev_device_add(&chip->cdev, &chip->dev);
	if (rc) {
		dev_err(&chip->dev,
			"unable to cdev_device_add() %s, major %d, minor %d, err=%d\n",
			dev_name(&chip->dev), MAJOR(chip->dev.devt),
			MINOR(chip->dev.devt), rc);
		return rc;
	}

<<<<<<< HEAD
	rc = device_add(&chip->dev);
	if (rc) {
		dev_err(&chip->dev,
			"unable to device_register() %s, major %d, minor %d, err=%d\n",
			dev_name(&chip->dev), MAJOR(chip->dev.devt),
			MINOR(chip->dev.devt), rc);

		cdev_del(&chip->cdev);
		return rc;
	}

	if (chip->flags & TPM_CHIP_FLAG_TPM2)
		rc = cdev_add(&chip->cdevs, chip->devs.devt, 1);
	if (rc) {
		dev_err(&chip->dev,
			"unable to cdev_add() %s, major %d, minor %d, err=%d\n",
			dev_name(&chip->devs), MAJOR(chip->devs.devt),
			MINOR(chip->devs.devt), rc);
		return rc;
	}

	if (chip->flags & TPM_CHIP_FLAG_TPM2)
		rc = device_add(&chip->devs);
	if (rc) {
		dev_err(&chip->dev,
			"unable to device_register() %s, major %d, minor %d, err=%d\n",
			dev_name(&chip->devs), MAJOR(chip->devs.devt),
			MINOR(chip->devs.devt), rc);
		cdev_del(&chip->cdevs);
		return rc;
	}

=======
>>>>>>> 2a76f89f
	/* Make the chip available. */
	mutex_lock(&idr_lock);
	idr_replace(&dev_nums_idr, chip, chip->dev_num);
	mutex_unlock(&idr_lock);

	return rc;
}

static void tpm_del_char_device(struct tpm_chip *chip)
{
	cdev_device_del(&chip->cdev, &chip->dev);

	/* Make the chip unavailable. */
	mutex_lock(&idr_lock);
	idr_replace(&dev_nums_idr, NULL, chip->dev_num);
	mutex_unlock(&idr_lock);

	/* Make the driver uncallable. */
	down_write(&chip->ops_sem);
	if (chip->flags & TPM_CHIP_FLAG_TPM2)
		tpm2_shutdown(chip, TPM2_SU_CLEAR);
	chip->ops = NULL;
	up_write(&chip->ops_sem);
}

static void tpm_del_legacy_sysfs(struct tpm_chip *chip)
{
	struct attribute **i;

	if (chip->flags & (TPM_CHIP_FLAG_TPM2 | TPM_CHIP_FLAG_VIRTUAL))
		return;

	sysfs_remove_link(&chip->dev.parent->kobj, "ppi");

	for (i = chip->groups[0]->attrs; *i != NULL; ++i)
		sysfs_remove_link(&chip->dev.parent->kobj, (*i)->name);
}

/* For compatibility with legacy sysfs paths we provide symlinks from the
 * parent dev directory to selected names within the tpm chip directory. Old
 * kernel versions created these files directly under the parent.
 */
static int tpm_add_legacy_sysfs(struct tpm_chip *chip)
{
	struct attribute **i;
	int rc;

	if (chip->flags & (TPM_CHIP_FLAG_TPM2 | TPM_CHIP_FLAG_VIRTUAL))
		return 0;

	rc = __compat_only_sysfs_link_entry_to_kobj(
		    &chip->dev.parent->kobj, &chip->dev.kobj, "ppi");
	if (rc && rc != -ENOENT)
		return rc;

	/* All the names from tpm-sysfs */
	for (i = chip->groups[0]->attrs; *i != NULL; ++i) {
		rc = __compat_only_sysfs_link_entry_to_kobj(
		    &chip->dev.parent->kobj, &chip->dev.kobj, (*i)->name);
		if (rc) {
			tpm_del_legacy_sysfs(chip);
			return rc;
		}
	}

	return 0;
}
/*
 * tpm_chip_register() - create a character device for the TPM chip
 * @chip: TPM chip to use.
 *
 * Creates a character device for the TPM chip and adds sysfs attributes for
 * the device. As the last step this function adds the chip to the list of TPM
 * chips available for in-kernel use.
 *
 * This function should be only called after the chip initialization is
 * complete.
 */
int tpm_chip_register(struct tpm_chip *chip)
{
	int rc;

	if (chip->ops->flags & TPM_OPS_AUTO_STARTUP) {
		if (chip->flags & TPM_CHIP_FLAG_TPM2)
			rc = tpm2_auto_startup(chip);
		else
			rc = tpm1_auto_startup(chip);
		if (rc)
			return rc;
	}

	tpm_sysfs_add_device(chip);

	rc = tpm_bios_log_setup(chip);
	if (rc != 0 && rc != -ENODEV)
		return rc;

	tpm_add_ppi(chip);

	rc = tpm_add_char_device(chip);
	if (rc) {
		tpm_bios_log_teardown(chip);
		return rc;
	}

	rc = tpm_add_legacy_sysfs(chip);
	if (rc) {
		tpm_chip_unregister(chip);
		return rc;
	}

	return 0;
}
EXPORT_SYMBOL_GPL(tpm_chip_register);

/*
 * tpm_chip_unregister() - release the TPM driver
 * @chip: TPM chip to use.
 *
 * Takes the chip first away from the list of available TPM chips and then
 * cleans up all the resources reserved by tpm_chip_register().
 *
 * Once this function returns the driver call backs in 'op's will not be
 * running and will no longer start.
 *
 * NOTE: This function should be only called before deinitializing chip
 * resources.
 */
void tpm_chip_unregister(struct tpm_chip *chip)
{
	tpm_del_legacy_sysfs(chip);
	tpm_bios_log_teardown(chip);
	if (chip->flags & TPM_CHIP_FLAG_TPM2) {
		cdev_del(&chip->cdevs);
		device_del(&chip->devs);
	}
	tpm_del_char_device(chip);
}
EXPORT_SYMBOL_GPL(tpm_chip_unregister);<|MERGE_RESOLUTION|>--- conflicted
+++ resolved
@@ -217,10 +217,7 @@
 	cdev_init(&chip->cdev, &tpm_fops);
 	cdev_init(&chip->cdevs, &tpmrm_fops);
 	chip->cdev.owner = THIS_MODULE;
-<<<<<<< HEAD
 	chip->cdevs.owner = THIS_MODULE;
-	chip->cdev.kobj.parent = &chip->dev.kobj;
-	chip->cdevs.kobj.parent = &chip->devs.kobj;
 
 	chip->work_space.context_buf = kzalloc(PAGE_SIZE, GFP_KERNEL);
 	if (!chip->work_space.context_buf) {
@@ -232,8 +229,6 @@
 		rc = -ENOMEM;
 		goto out;
 	}
-=======
->>>>>>> 2a76f89f
 
 	chip->locality = -1;
 	return chip;
@@ -287,41 +282,17 @@
 		return rc;
 	}
 
-<<<<<<< HEAD
-	rc = device_add(&chip->dev);
-	if (rc) {
-		dev_err(&chip->dev,
-			"unable to device_register() %s, major %d, minor %d, err=%d\n",
-			dev_name(&chip->dev), MAJOR(chip->dev.devt),
-			MINOR(chip->dev.devt), rc);
-
-		cdev_del(&chip->cdev);
-		return rc;
-	}
-
-	if (chip->flags & TPM_CHIP_FLAG_TPM2)
-		rc = cdev_add(&chip->cdevs, chip->devs.devt, 1);
-	if (rc) {
-		dev_err(&chip->dev,
-			"unable to cdev_add() %s, major %d, minor %d, err=%d\n",
-			dev_name(&chip->devs), MAJOR(chip->devs.devt),
-			MINOR(chip->devs.devt), rc);
-		return rc;
-	}
-
-	if (chip->flags & TPM_CHIP_FLAG_TPM2)
-		rc = device_add(&chip->devs);
-	if (rc) {
-		dev_err(&chip->dev,
-			"unable to device_register() %s, major %d, minor %d, err=%d\n",
-			dev_name(&chip->devs), MAJOR(chip->devs.devt),
-			MINOR(chip->devs.devt), rc);
-		cdev_del(&chip->cdevs);
-		return rc;
-	}
-
-=======
->>>>>>> 2a76f89f
+	if (chip->flags & TPM_CHIP_FLAG_TPM2) {
+		rc = cdev_device_add(&chip->cdevs, &chip->devs);
+		if (rc) {
+			dev_err(&chip->devs,
+				"unable to cdev_device_add() %s, major %d, minor %d, err=%d\n",
+				dev_name(&chip->devs), MAJOR(chip->devs.devt),
+				MINOR(chip->devs.devt), rc);
+			return rc;
+		}
+	}
+
 	/* Make the chip available. */
 	mutex_lock(&idr_lock);
 	idr_replace(&dev_nums_idr, chip, chip->dev_num);
@@ -454,10 +425,8 @@
 {
 	tpm_del_legacy_sysfs(chip);
 	tpm_bios_log_teardown(chip);
-	if (chip->flags & TPM_CHIP_FLAG_TPM2) {
-		cdev_del(&chip->cdevs);
-		device_del(&chip->devs);
-	}
+	if (chip->flags & TPM_CHIP_FLAG_TPM2)
+		cdev_device_del(&chip->cdevs, &chip->devs);
 	tpm_del_char_device(chip);
 }
 EXPORT_SYMBOL_GPL(tpm_chip_unregister);