/*
 * Copyright 2012-15 Advanced Micro Devices, Inc.
 *
 * Permission is hereby granted, free of charge, to any person obtaining a
 * copy of this software and associated documentation files (the "Software"),
 * to deal in the Software without restriction, including without limitation
 * the rights to use, copy, modify, merge, publish, distribute, sublicense,
 * and/or sell copies of the Software, and to permit persons to whom the
 * Software is furnished to do so, subject to the following conditions:
 *
 * The above copyright notice and this permission notice shall be included in
 * all copies or substantial portions of the Software.
 *
 * THE SOFTWARE IS PROVIDED "AS IS", WITHOUT WARRANTY OF ANY KIND, EXPRESS OR
 * IMPLIED, INCLUDING BUT NOT LIMITED TO THE WARRANTIES OF MERCHANTABILITY,
 * FITNESS FOR A PARTICULAR PURPOSE AND NONINFRINGEMENT.  IN NO EVENT SHALL
 * THE COPYRIGHT HOLDER(S) OR AUTHOR(S) BE LIABLE FOR ANY CLAIM, DAMAGES OR
 * OTHER LIABILITY, WHETHER IN AN ACTION OF CONTRACT, TORT OR OTHERWISE,
 * ARISING FROM, OUT OF OR IN CONNECTION WITH THE SOFTWARE OR THE USE OR
 * OTHER DEALINGS IN THE SOFTWARE.
 *
 * Authors: AMD
 *
 */

#include <drm/display/drm_dp_helper.h>
#include <drm/display/drm_dp_mst_helper.h>
#include <drm/drm_atomic.h>
#include <drm/drm_atomic_helper.h>
#include <drm/drm_fixed.h>
#include "dm_services.h"
#include "amdgpu.h"
#include "amdgpu_dm.h"
#include "amdgpu_dm_mst_types.h"
#include "amdgpu_dm_hdcp.h"

#include "dc.h"
#include "dm_helpers.h"

#include "ddc_service_types.h"
#include "dpcd_defs.h"

#include "dmub_cmd.h"
#if defined(CONFIG_DEBUG_FS)
#include "amdgpu_dm_debugfs.h"
#endif

#include "dc/resource/dcn20/dcn20_resource.h"

#define PEAK_FACTOR_X1000 1006

static ssize_t dm_dp_aux_transfer(struct drm_dp_aux *aux,
				  struct drm_dp_aux_msg *msg)
{
	ssize_t result = 0;
	struct aux_payload payload;
	enum aux_return_code_type operation_result;
	struct amdgpu_device *adev;
	struct ddc_service *ddc;

	if (WARN_ON(msg->size > 16))
		return -E2BIG;

	payload.address = msg->address;
	payload.data = msg->buffer;
	payload.length = msg->size;
	payload.reply = &msg->reply;
	payload.i2c_over_aux = (msg->request & DP_AUX_NATIVE_WRITE) == 0;
	payload.write = (msg->request & DP_AUX_I2C_READ) == 0;
	payload.mot = (msg->request & DP_AUX_I2C_MOT) != 0;
	payload.write_status_update =
			(msg->request & DP_AUX_I2C_WRITE_STATUS_UPDATE) != 0;
	payload.defer_delay = 0;

	result = dc_link_aux_transfer_raw(TO_DM_AUX(aux)->ddc_service, &payload,
				      &operation_result);

	/*
	 * w/a on certain intel platform where hpd is unexpected to pull low during
	 * 1st sideband message transaction by return AUX_RET_ERROR_HPD_DISCON
	 * aux transaction is succuess in such case, therefore bypass the error
	 */
	ddc = TO_DM_AUX(aux)->ddc_service;
	adev = ddc->ctx->driver_context;
	if (adev->dm.aux_hpd_discon_quirk) {
		if (msg->address == DP_SIDEBAND_MSG_DOWN_REQ_BASE &&
			operation_result == AUX_RET_ERROR_HPD_DISCON) {
			result = 0;
			operation_result = AUX_RET_SUCCESS;
		}
	}

	if (payload.write && result >= 0)
		result = msg->size;

	if (result < 0)
		switch (operation_result) {
		case AUX_RET_SUCCESS:
			break;
		case AUX_RET_ERROR_HPD_DISCON:
		case AUX_RET_ERROR_UNKNOWN:
		case AUX_RET_ERROR_INVALID_OPERATION:
		case AUX_RET_ERROR_PROTOCOL_ERROR:
			result = -EIO;
			break;
		case AUX_RET_ERROR_INVALID_REPLY:
		case AUX_RET_ERROR_ENGINE_ACQUIRE:
			result = -EBUSY;
			break;
		case AUX_RET_ERROR_TIMEOUT:
			result = -ETIMEDOUT;
			break;
		}

	return result;
}

static void
dm_dp_mst_connector_destroy(struct drm_connector *connector)
{
	struct amdgpu_dm_connector *aconnector =
		to_amdgpu_dm_connector(connector);

	if (aconnector->dc_sink) {
		dc_link_remove_remote_sink(aconnector->dc_link,
					   aconnector->dc_sink);
		dc_sink_release(aconnector->dc_sink);
	}

	kfree(aconnector->edid);

	drm_connector_cleanup(connector);
	drm_dp_mst_put_port_malloc(aconnector->mst_output_port);
	kfree(aconnector);
}

static int
amdgpu_dm_mst_connector_late_register(struct drm_connector *connector)
{
	struct amdgpu_dm_connector *amdgpu_dm_connector =
		to_amdgpu_dm_connector(connector);
	int r;

	r = drm_dp_mst_connector_late_register(connector,
					       amdgpu_dm_connector->mst_output_port);
	if (r < 0)
		return r;

#if defined(CONFIG_DEBUG_FS)
	connector_debugfs_init(amdgpu_dm_connector);
#endif

	return 0;
}

static void
amdgpu_dm_mst_connector_early_unregister(struct drm_connector *connector)
{
	struct amdgpu_dm_connector *aconnector =
		to_amdgpu_dm_connector(connector);
	struct drm_dp_mst_port *port = aconnector->mst_output_port;
	struct amdgpu_dm_connector *root = aconnector->mst_root;
	struct dc_link *dc_link = aconnector->dc_link;
	struct dc_sink *dc_sink = aconnector->dc_sink;

	drm_dp_mst_connector_early_unregister(connector, port);

	/*
	 * Release dc_sink for connector which its attached port is
	 * no longer in the mst topology
	 */
	drm_modeset_lock(&root->mst_mgr.base.lock, NULL);
	if (dc_sink) {
		if (dc_link->sink_count)
			dc_link_remove_remote_sink(dc_link, dc_sink);

		drm_dbg_dp(connector->dev,
			   "DM_MST: remove remote sink 0x%p, %d remaining\n",
			   dc_sink, dc_link->sink_count);

		dc_sink_release(dc_sink);
		aconnector->dc_sink = NULL;
		aconnector->edid = NULL;
	}

	aconnector->mst_status = MST_STATUS_DEFAULT;
	drm_modeset_unlock(&root->mst_mgr.base.lock);
}

static const struct drm_connector_funcs dm_dp_mst_connector_funcs = {
	.fill_modes = drm_helper_probe_single_connector_modes,
	.destroy = dm_dp_mst_connector_destroy,
	.reset = amdgpu_dm_connector_funcs_reset,
	.atomic_duplicate_state = amdgpu_dm_connector_atomic_duplicate_state,
	.atomic_destroy_state = drm_atomic_helper_connector_destroy_state,
	.atomic_set_property = amdgpu_dm_connector_atomic_set_property,
	.atomic_get_property = amdgpu_dm_connector_atomic_get_property,
	.late_register = amdgpu_dm_mst_connector_late_register,
	.early_unregister = amdgpu_dm_mst_connector_early_unregister,
};

bool needs_dsc_aux_workaround(struct dc_link *link)
{
	if (link->dpcd_caps.branch_dev_id == DP_BRANCH_DEVICE_ID_90CC24 &&
	    (link->dpcd_caps.dpcd_rev.raw == DPCD_REV_14 || link->dpcd_caps.dpcd_rev.raw == DPCD_REV_12) &&
	    link->dpcd_caps.sink_count.bits.SINK_COUNT >= 2)
		return true;

	return false;
}

static bool is_synaptics_cascaded_panamera(struct dc_link *link, struct drm_dp_mst_port *port)
{
	u8 branch_vendor_data[4] = { 0 }; // Vendor data 0x50C ~ 0x50F

	if (drm_dp_dpcd_read(port->mgr->aux, DP_BRANCH_VENDOR_SPECIFIC_START, &branch_vendor_data, 4) == 4) {
		if (link->dpcd_caps.branch_dev_id == DP_BRANCH_DEVICE_ID_90CC24 &&
				IS_SYNAPTICS_CASCADED_PANAMERA(link->dpcd_caps.branch_dev_name, branch_vendor_data)) {
			DRM_INFO("Synaptics Cascaded MST hub\n");
			return true;
		}
	}

	return false;
}

static bool validate_dsc_caps_on_connector(struct amdgpu_dm_connector *aconnector)
{
	struct dc_sink *dc_sink = aconnector->dc_sink;
	struct drm_dp_mst_port *port = aconnector->mst_output_port;
	u8 dsc_caps[16] = { 0 };
	u8 dsc_branch_dec_caps_raw[3] = { 0 };	// DSC branch decoder caps 0xA0 ~ 0xA2
	u8 *dsc_branch_dec_caps = NULL;

	aconnector->dsc_aux = drm_dp_mst_dsc_aux_for_port(port);

	/*
	 * drm_dp_mst_dsc_aux_for_port() will return NULL for certain configs
	 * because it only check the dsc/fec caps of the "port variable" and not the dock
	 *
	 * This case will return NULL: DSC capabe MST dock connected to a non fec/dsc capable display
	 *
	 * Workaround: explicitly check the use case above and use the mst dock's aux as dsc_aux
	 *
	 */
	if (!aconnector->dsc_aux && !port->parent->port_parent &&
	    needs_dsc_aux_workaround(aconnector->dc_link))
		aconnector->dsc_aux = &aconnector->mst_root->dm_dp_aux.aux;

	/* synaptics cascaded MST hub case */
	if (!aconnector->dsc_aux && is_synaptics_cascaded_panamera(aconnector->dc_link, port))
		aconnector->dsc_aux = port->mgr->aux;

	if (!aconnector->dsc_aux)
		return false;

	if (drm_dp_dpcd_read(aconnector->dsc_aux, DP_DSC_SUPPORT, dsc_caps, 16) < 0)
		return false;

	if (drm_dp_dpcd_read(aconnector->dsc_aux,
			DP_DSC_BRANCH_OVERALL_THROUGHPUT_0, dsc_branch_dec_caps_raw, 3) == 3)
		dsc_branch_dec_caps = dsc_branch_dec_caps_raw;

	if (!dc_dsc_parse_dsc_dpcd(aconnector->dc_link->ctx->dc,
				  dsc_caps, dsc_branch_dec_caps,
				  &dc_sink->dsc_caps.dsc_dec_caps))
		return false;

	return true;
}

static bool retrieve_downstream_port_device(struct amdgpu_dm_connector *aconnector)
{
	union dp_downstream_port_present ds_port_present;

	if (!aconnector->dsc_aux)
		return false;

	if (drm_dp_dpcd_read(aconnector->dsc_aux, DP_DOWNSTREAMPORT_PRESENT, &ds_port_present, 1) < 0) {
		DRM_INFO("Failed to read downstream_port_present 0x05 from DFP of branch device\n");
		return false;
	}

	aconnector->mst_downstream_port_present = ds_port_present;
	DRM_INFO("Downstream port present %d, type %d\n",
			ds_port_present.fields.PORT_PRESENT, ds_port_present.fields.PORT_TYPE);

	return true;
}

static int dm_dp_mst_get_modes(struct drm_connector *connector)
{
	struct amdgpu_dm_connector *aconnector = to_amdgpu_dm_connector(connector);
	int ret = 0;

	if (!aconnector)
		return drm_add_edid_modes(connector, NULL);

	if (!aconnector->edid) {
		struct edid *edid;

		edid = drm_dp_mst_get_edid(connector, &aconnector->mst_root->mst_mgr, aconnector->mst_output_port);

		if (!edid) {
			amdgpu_dm_set_mst_status(&aconnector->mst_status,
			MST_REMOTE_EDID, false);

			drm_connector_update_edid_property(
				&aconnector->base,
				NULL);

			DRM_DEBUG_KMS("Can't get EDID of %s. Add default remote sink.", connector->name);
			if (!aconnector->dc_sink) {
				struct dc_sink *dc_sink;
				struct dc_sink_init_data init_params = {
					.link = aconnector->dc_link,
					.sink_signal = SIGNAL_TYPE_DISPLAY_PORT_MST };

				dc_sink = dc_link_add_remote_sink(
					aconnector->dc_link,
					NULL,
					0,
					&init_params);

				if (!dc_sink) {
					DRM_ERROR("Unable to add a remote sink\n");
					return 0;
				}

				drm_dbg_dp(connector->dev,
					   "DM_MST: add remote sink 0x%p, %d remaining\n",
					   dc_sink,
					   aconnector->dc_link->sink_count);

				dc_sink->priv = aconnector;
				aconnector->dc_sink = dc_sink;
			}

			return ret;
		}

		aconnector->edid = edid;
		amdgpu_dm_set_mst_status(&aconnector->mst_status,
			MST_REMOTE_EDID, true);
	}

	if (aconnector->dc_sink && aconnector->dc_sink->sink_signal == SIGNAL_TYPE_VIRTUAL) {
		dc_sink_release(aconnector->dc_sink);
		aconnector->dc_sink = NULL;
	}

	if (!aconnector->dc_sink) {
		struct dc_sink *dc_sink;
		struct dc_sink_init_data init_params = {
				.link = aconnector->dc_link,
				.sink_signal = SIGNAL_TYPE_DISPLAY_PORT_MST };
		dc_sink = dc_link_add_remote_sink(
			aconnector->dc_link,
			(uint8_t *)aconnector->edid,
			(aconnector->edid->extensions + 1) * EDID_LENGTH,
			&init_params);

		if (!dc_sink) {
			DRM_ERROR("Unable to add a remote sink\n");
			return 0;
		}

		drm_dbg_dp(connector->dev,
			   "DM_MST: add remote sink 0x%p, %d remaining\n",
			   dc_sink, aconnector->dc_link->sink_count);

		dc_sink->priv = aconnector;
		/* dc_link_add_remote_sink returns a new reference */
		aconnector->dc_sink = dc_sink;

		/* when display is unplugged from mst hub, connctor will be
		 * destroyed within dm_dp_mst_connector_destroy. connector
		 * hdcp perperties, like type, undesired, desired, enabled,
		 * will be lost. So, save hdcp properties into hdcp_work within
		 * amdgpu_dm_atomic_commit_tail. if the same display is
		 * plugged back with same display index, its hdcp properties
		 * will be retrieved from hdcp_work within dm_dp_mst_get_modes
		 */
		if (aconnector->dc_sink && connector->state) {
			struct drm_device *dev = connector->dev;
			struct amdgpu_device *adev = drm_to_adev(dev);

			if (adev->dm.hdcp_workqueue) {
				struct hdcp_workqueue *hdcp_work = adev->dm.hdcp_workqueue;
				struct hdcp_workqueue *hdcp_w =
					&hdcp_work[aconnector->dc_link->link_index];

				connector->state->hdcp_content_type =
				hdcp_w->hdcp_content_type[connector->index];
				connector->state->content_protection =
				hdcp_w->content_protection[connector->index];
			}
		}

		if (aconnector->dc_sink) {
			amdgpu_dm_update_freesync_caps(
					connector, aconnector->edid);

			if (!validate_dsc_caps_on_connector(aconnector))
				memset(&aconnector->dc_sink->dsc_caps,
				       0, sizeof(aconnector->dc_sink->dsc_caps));

			if (!retrieve_downstream_port_device(aconnector))
				memset(&aconnector->mst_downstream_port_present,
					0, sizeof(aconnector->mst_downstream_port_present));
		}
	}

	drm_connector_update_edid_property(
					&aconnector->base, aconnector->edid);

	ret = drm_add_edid_modes(connector, aconnector->edid);

	return ret;
}

static struct drm_encoder *
dm_mst_atomic_best_encoder(struct drm_connector *connector,
			   struct drm_atomic_state *state)
{
	struct drm_connector_state *connector_state = drm_atomic_get_new_connector_state(state,
											 connector);
	struct amdgpu_device *adev = drm_to_adev(connector->dev);
	struct amdgpu_crtc *acrtc = to_amdgpu_crtc(connector_state->crtc);

	return &adev->dm.mst_encoders[acrtc->crtc_id].base;
}

static int
dm_dp_mst_detect(struct drm_connector *connector,
		 struct drm_modeset_acquire_ctx *ctx, bool force)
{
	struct amdgpu_dm_connector *aconnector = to_amdgpu_dm_connector(connector);
	struct amdgpu_dm_connector *master = aconnector->mst_root;
	struct drm_dp_mst_port *port = aconnector->mst_output_port;
	int connection_status;

	if (drm_connector_is_unregistered(connector))
		return connector_status_disconnected;

	connection_status = drm_dp_mst_detect_port(connector, ctx, &master->mst_mgr,
							aconnector->mst_output_port);

	if (port->pdt != DP_PEER_DEVICE_NONE && !port->dpcd_rev) {
		uint8_t dpcd_rev;
		int ret;

		ret = drm_dp_dpcd_readb(&port->aux, DP_DP13_DPCD_REV, &dpcd_rev);

		if (ret == 1) {
			port->dpcd_rev = dpcd_rev;

			/* Could be DP1.2 DP Rx case*/
			if (!dpcd_rev) {
				ret = drm_dp_dpcd_readb(&port->aux, DP_DPCD_REV, &dpcd_rev);

				if (ret == 1)
					port->dpcd_rev = dpcd_rev;
			}

			if (!dpcd_rev)
				DRM_DEBUG_KMS("Can't decide DPCD revision number!");
		}

		/*
		 * Could be legacy sink, logical port etc on DP1.2.
		 * Will get Nack under these cases when issue remote
		 * DPCD read.
		 */
		if (ret != 1)
			DRM_DEBUG_KMS("Can't access DPCD");
	} else if (port->pdt == DP_PEER_DEVICE_NONE) {
		port->dpcd_rev = 0;
	}

	/*
	 * Release dc_sink for connector which unplug event is notified by CSN msg
	 */
	if (connection_status == connector_status_disconnected && aconnector->dc_sink) {
		if (aconnector->dc_link->sink_count)
			dc_link_remove_remote_sink(aconnector->dc_link, aconnector->dc_sink);

		drm_dbg_dp(connector->dev,
			   "DM_MST: remove remote sink 0x%p, %d remaining\n",
			   aconnector->dc_link,
			   aconnector->dc_link->sink_count);

		dc_sink_release(aconnector->dc_sink);
		aconnector->dc_sink = NULL;
		aconnector->edid = NULL;

		amdgpu_dm_set_mst_status(&aconnector->mst_status,
			MST_REMOTE_EDID | MST_ALLOCATE_NEW_PAYLOAD | MST_CLEAR_ALLOCATED_PAYLOAD,
			false);
	}

	return connection_status;
}

static int dm_dp_mst_atomic_check(struct drm_connector *connector,
				  struct drm_atomic_state *state)
{
	struct amdgpu_dm_connector *aconnector = to_amdgpu_dm_connector(connector);
	struct drm_dp_mst_topology_mgr *mst_mgr = &aconnector->mst_root->mst_mgr;
	struct drm_dp_mst_port *mst_port = aconnector->mst_output_port;

	return drm_dp_atomic_release_time_slots(state, mst_mgr, mst_port);
}

static const struct drm_connector_helper_funcs dm_dp_mst_connector_helper_funcs = {
	.get_modes = dm_dp_mst_get_modes,
	.mode_valid = amdgpu_dm_connector_mode_valid,
	.atomic_best_encoder = dm_mst_atomic_best_encoder,
	.detect_ctx = dm_dp_mst_detect,
	.atomic_check = dm_dp_mst_atomic_check,
};

static void amdgpu_dm_encoder_destroy(struct drm_encoder *encoder)
{
	drm_encoder_cleanup(encoder);
}

static const struct drm_encoder_funcs amdgpu_dm_encoder_funcs = {
	.destroy = amdgpu_dm_encoder_destroy,
};

void
dm_dp_create_fake_mst_encoders(struct amdgpu_device *adev)
{
	struct drm_device *dev = adev_to_drm(adev);
	int i;

	for (i = 0; i < adev->dm.display_indexes_num; i++) {
		struct amdgpu_encoder *amdgpu_encoder = &adev->dm.mst_encoders[i];
		struct drm_encoder *encoder = &amdgpu_encoder->base;

		encoder->possible_crtcs = amdgpu_dm_get_encoder_crtc_mask(adev);

		drm_encoder_init(
			dev,
			&amdgpu_encoder->base,
			&amdgpu_dm_encoder_funcs,
			DRM_MODE_ENCODER_DPMST,
			NULL);

		drm_encoder_helper_add(encoder, &amdgpu_dm_encoder_helper_funcs);
	}
}

static struct drm_connector *
dm_dp_add_mst_connector(struct drm_dp_mst_topology_mgr *mgr,
			struct drm_dp_mst_port *port,
			const char *pathprop)
{
	struct amdgpu_dm_connector *master = container_of(mgr, struct amdgpu_dm_connector, mst_mgr);
	struct drm_device *dev = master->base.dev;
	struct amdgpu_device *adev = drm_to_adev(dev);
	struct amdgpu_dm_connector *aconnector;
	struct drm_connector *connector;
	int i;

	aconnector = kzalloc(sizeof(*aconnector), GFP_KERNEL);
	if (!aconnector)
		return NULL;

	connector = &aconnector->base;
	aconnector->mst_output_port = port;
	aconnector->mst_root = master;
	amdgpu_dm_set_mst_status(&aconnector->mst_status,
			MST_PROBE, true);

	if (drm_connector_init(
		dev,
		connector,
		&dm_dp_mst_connector_funcs,
		DRM_MODE_CONNECTOR_DisplayPort)) {
		kfree(aconnector);
		return NULL;
	}
	drm_connector_helper_add(connector, &dm_dp_mst_connector_helper_funcs);

	amdgpu_dm_connector_init_helper(
		&adev->dm,
		aconnector,
		DRM_MODE_CONNECTOR_DisplayPort,
		master->dc_link,
		master->connector_id);

	for (i = 0; i < adev->dm.display_indexes_num; i++) {
		drm_connector_attach_encoder(&aconnector->base,
					     &adev->dm.mst_encoders[i].base);
	}

	connector->max_bpc_property = master->base.max_bpc_property;
	if (connector->max_bpc_property)
		drm_connector_attach_max_bpc_property(connector, 8, 16);

	connector->vrr_capable_property = master->base.vrr_capable_property;
	if (connector->vrr_capable_property)
		drm_connector_attach_vrr_capable_property(connector);

	drm_object_attach_property(
		&connector->base,
		dev->mode_config.path_property,
		0);
	drm_object_attach_property(
		&connector->base,
		dev->mode_config.tile_property,
		0);

	drm_connector_set_path_property(connector, pathprop);

	/*
	 * Initialize connector state before adding the connectror to drm and
	 * framebuffer lists
	 */
	amdgpu_dm_connector_funcs_reset(connector);

	drm_dp_mst_get_port_malloc(port);

	return connector;
}

void dm_handle_mst_sideband_msg_ready_event(
	struct drm_dp_mst_topology_mgr *mgr,
	enum mst_msg_ready_type msg_rdy_type)
{
	uint8_t esi[DP_PSR_ERROR_STATUS - DP_SINK_COUNT_ESI] = { 0 };
	uint8_t dret;
	bool new_irq_handled = false;
	int dpcd_addr;
	uint8_t dpcd_bytes_to_read;
	const uint8_t max_process_count = 30;
	uint8_t process_count = 0;
	u8 retry;
	struct amdgpu_dm_connector *aconnector =
			container_of(mgr, struct amdgpu_dm_connector, mst_mgr);


	const struct dc_link_status *link_status = dc_link_get_status(aconnector->dc_link);

	if (link_status->dpcd_caps->dpcd_rev.raw < 0x12) {
		dpcd_bytes_to_read = DP_LANE0_1_STATUS - DP_SINK_COUNT;
		/* DPCD 0x200 - 0x201 for downstream IRQ */
		dpcd_addr = DP_SINK_COUNT;
	} else {
		dpcd_bytes_to_read = DP_PSR_ERROR_STATUS - DP_SINK_COUNT_ESI;
		/* DPCD 0x2002 - 0x2005 for downstream IRQ */
		dpcd_addr = DP_SINK_COUNT_ESI;
	}

	mutex_lock(&aconnector->handle_mst_msg_ready);

	while (process_count < max_process_count) {
		u8 ack[DP_PSR_ERROR_STATUS - DP_SINK_COUNT_ESI] = {};

		process_count++;

		dret = drm_dp_dpcd_read(
			&aconnector->dm_dp_aux.aux,
			dpcd_addr,
			esi,
			dpcd_bytes_to_read);

		if (dret != dpcd_bytes_to_read) {
			DRM_DEBUG_KMS("DPCD read and acked number is not as expected!");
			break;
		}

		DRM_DEBUG_DRIVER("ESI %02x %02x %02x\n", esi[0], esi[1], esi[2]);

		switch (msg_rdy_type) {
		case DOWN_REP_MSG_RDY_EVENT:
			/* Only handle DOWN_REP_MSG_RDY case*/
			esi[1] &= DP_DOWN_REP_MSG_RDY;
			break;
		case UP_REQ_MSG_RDY_EVENT:
			/* Only handle UP_REQ_MSG_RDY case*/
			esi[1] &= DP_UP_REQ_MSG_RDY;
			break;
		default:
			/* Handle both cases*/
			esi[1] &= (DP_DOWN_REP_MSG_RDY | DP_UP_REQ_MSG_RDY);
			break;
		}

		if (!esi[1])
			break;

		/* handle MST irq */
		if (aconnector->mst_mgr.mst_state)
			drm_dp_mst_hpd_irq_handle_event(&aconnector->mst_mgr,
						 esi,
						 ack,
						 &new_irq_handled);

		if (new_irq_handled) {
			/* ACK at DPCD to notify down stream */
			for (retry = 0; retry < 3; retry++) {
				ssize_t wret;

				wret = drm_dp_dpcd_writeb(&aconnector->dm_dp_aux.aux,
							  dpcd_addr + 1,
							  ack[1]);
				if (wret == 1)
					break;
			}

			if (retry == 3) {
				DRM_ERROR("Failed to ack MST event.\n");
				break;
			}

			drm_dp_mst_hpd_irq_send_new_request(&aconnector->mst_mgr);

			new_irq_handled = false;
		} else {
			break;
		}
	}

	mutex_unlock(&aconnector->handle_mst_msg_ready);

	if (process_count == max_process_count)
		DRM_DEBUG_DRIVER("Loop exceeded max iterations\n");
}

static void dm_handle_mst_down_rep_msg_ready(struct drm_dp_mst_topology_mgr *mgr)
{
	dm_handle_mst_sideband_msg_ready_event(mgr, DOWN_REP_MSG_RDY_EVENT);
}

static const struct drm_dp_mst_topology_cbs dm_mst_cbs = {
	.add_connector = dm_dp_add_mst_connector,
	.poll_hpd_irq = dm_handle_mst_down_rep_msg_ready,
};

void amdgpu_dm_initialize_dp_connector(struct amdgpu_display_manager *dm,
				       struct amdgpu_dm_connector *aconnector,
				       int link_index)
{
	struct dc_link_settings max_link_enc_cap = {0};

	aconnector->dm_dp_aux.aux.name =
		kasprintf(GFP_KERNEL, "AMDGPU DM aux hw bus %d",
			  link_index);
	aconnector->dm_dp_aux.aux.transfer = dm_dp_aux_transfer;
	aconnector->dm_dp_aux.aux.drm_dev = dm->ddev;
	aconnector->dm_dp_aux.ddc_service = aconnector->dc_link->ddc;

	drm_dp_aux_init(&aconnector->dm_dp_aux.aux);
	drm_dp_cec_register_connector(&aconnector->dm_dp_aux.aux,
				      &aconnector->base);

	if (aconnector->base.connector_type == DRM_MODE_CONNECTOR_eDP)
		return;

	dc_link_dp_get_max_link_enc_cap(aconnector->dc_link, &max_link_enc_cap);
	aconnector->mst_mgr.cbs = &dm_mst_cbs;
	drm_dp_mst_topology_mgr_init(&aconnector->mst_mgr, adev_to_drm(dm->adev),
				     &aconnector->dm_dp_aux.aux, 16, 4, aconnector->connector_id);

	drm_connector_attach_dp_subconnector_property(&aconnector->base);
}

int dm_mst_get_pbn_divider(struct dc_link *link)
{
	if (!link)
		return 0;

	return dc_link_bandwidth_kbps(link,
			dc_link_get_link_cap(link)) / (8 * 1000 * 54);
}

struct dsc_mst_fairness_params {
	struct dc_crtc_timing *timing;
	struct dc_sink *sink;
	struct dc_dsc_bw_range bw_range;
	bool compression_possible;
	struct drm_dp_mst_port *port;
	enum dsc_clock_force_state clock_force_enable;
	uint32_t num_slices_h;
	uint32_t num_slices_v;
	uint32_t bpp_overwrite;
	struct amdgpu_dm_connector *aconnector;
};

static uint16_t get_fec_overhead_multiplier(struct dc_link *dc_link)
{
	u8 link_coding_cap;
	uint16_t fec_overhead_multiplier_x1000 = PBN_FEC_OVERHEAD_MULTIPLIER_8B_10B;

	link_coding_cap = dc_link_dp_mst_decide_link_encoding_format(dc_link);
	if (link_coding_cap == DP_128b_132b_ENCODING)
		fec_overhead_multiplier_x1000 = PBN_FEC_OVERHEAD_MULTIPLIER_128B_132B;

	return fec_overhead_multiplier_x1000;
}

static int kbps_to_peak_pbn(int kbps, uint16_t fec_overhead_multiplier_x1000)
{
	u64 peak_kbps = kbps;

	peak_kbps *= 1006;
	peak_kbps *= fec_overhead_multiplier_x1000;
	peak_kbps = div_u64(peak_kbps, 1000 * 1000);
	return (int) DIV64_U64_ROUND_UP(peak_kbps * 64, (54 * 8 * 1000));
}

static void set_dsc_configs_from_fairness_vars(struct dsc_mst_fairness_params *params,
		struct dsc_mst_fairness_vars *vars,
		int count,
		int k)
{
	struct drm_connector *drm_connector;
	int i;
	struct dc_dsc_config_options dsc_options = {0};

	for (i = 0; i < count; i++) {
		drm_connector = &params[i].aconnector->base;

		dc_dsc_get_default_config_option(params[i].sink->ctx->dc, &dsc_options);
		dsc_options.max_target_bpp_limit_override_x16 = drm_connector->display_info.max_dsc_bpp * 16;

		memset(&params[i].timing->dsc_cfg, 0, sizeof(params[i].timing->dsc_cfg));
		if (vars[i + k].dsc_enabled && dc_dsc_compute_config(
					params[i].sink->ctx->dc->res_pool->dscs[0],
					&params[i].sink->dsc_caps.dsc_dec_caps,
					&dsc_options,
					0,
					params[i].timing,
					dc_link_get_highest_encoding_format(params[i].aconnector->dc_link),
					&params[i].timing->dsc_cfg)) {
			params[i].timing->flags.DSC = 1;

			if (params[i].bpp_overwrite)
				params[i].timing->dsc_cfg.bits_per_pixel = params[i].bpp_overwrite;
			else
				params[i].timing->dsc_cfg.bits_per_pixel = vars[i + k].bpp_x16;

			if (params[i].num_slices_h)
				params[i].timing->dsc_cfg.num_slices_h = params[i].num_slices_h;

			if (params[i].num_slices_v)
				params[i].timing->dsc_cfg.num_slices_v = params[i].num_slices_v;
		} else {
			params[i].timing->flags.DSC = 0;
		}
		params[i].timing->dsc_cfg.mst_pbn = vars[i + k].pbn;
	}

	for (i = 0; i < count; i++) {
		if (params[i].sink) {
			if (params[i].sink->sink_signal != SIGNAL_TYPE_VIRTUAL &&
				params[i].sink->sink_signal != SIGNAL_TYPE_NONE)
				DRM_DEBUG_DRIVER("%s i=%d dispname=%s\n", __func__, i,
					params[i].sink->edid_caps.display_name);
		}

		DRM_DEBUG_DRIVER("dsc=%d bits_per_pixel=%d pbn=%d\n",
			params[i].timing->flags.DSC,
			params[i].timing->dsc_cfg.bits_per_pixel,
			vars[i + k].pbn);
	}
}

static int bpp_x16_from_pbn(struct dsc_mst_fairness_params param, int pbn)
{
	struct dc_dsc_config dsc_config;
	u64 kbps;

	struct drm_connector *drm_connector = &param.aconnector->base;
	struct dc_dsc_config_options dsc_options = {0};

	dc_dsc_get_default_config_option(param.sink->ctx->dc, &dsc_options);
	dsc_options.max_target_bpp_limit_override_x16 = drm_connector->display_info.max_dsc_bpp * 16;

	kbps = div_u64((u64)pbn * 994 * 8 * 54, 64);
	dc_dsc_compute_config(
			param.sink->ctx->dc->res_pool->dscs[0],
			&param.sink->dsc_caps.dsc_dec_caps,
			&dsc_options,
			(int) kbps, param.timing,
			dc_link_get_highest_encoding_format(param.aconnector->dc_link),
			&dsc_config);

	return dsc_config.bits_per_pixel;
}

static int increase_dsc_bpp(struct drm_atomic_state *state,
			    struct drm_dp_mst_topology_state *mst_state,
			    struct dc_link *dc_link,
			    struct dsc_mst_fairness_params *params,
			    struct dsc_mst_fairness_vars *vars,
			    int count,
			    int k)
{
	int i;
	bool bpp_increased[MAX_PIPES];
	int initial_slack[MAX_PIPES];
	int min_initial_slack;
	int next_index;
	int remaining_to_increase = 0;
	int link_timeslots_used;
	int fair_pbn_alloc;
	int ret = 0;
	uint16_t fec_overhead_multiplier_x1000 = get_fec_overhead_multiplier(dc_link);

	for (i = 0; i < count; i++) {
		if (vars[i + k].dsc_enabled) {
			initial_slack[i] =
			kbps_to_peak_pbn(params[i].bw_range.max_kbps, fec_overhead_multiplier_x1000) - vars[i + k].pbn;
			bpp_increased[i] = false;
			remaining_to_increase += 1;
		} else {
			initial_slack[i] = 0;
			bpp_increased[i] = true;
		}
	}

	while (remaining_to_increase) {
		next_index = -1;
		min_initial_slack = -1;
		for (i = 0; i < count; i++) {
			if (!bpp_increased[i]) {
				if (min_initial_slack == -1 || min_initial_slack > initial_slack[i]) {
					min_initial_slack = initial_slack[i];
					next_index = i;
				}
			}
		}

		if (next_index == -1)
			break;

		link_timeslots_used = 0;

		for (i = 0; i < count; i++)
			link_timeslots_used += DIV_ROUND_UP(vars[i + k].pbn, dfixed_trunc(mst_state->pbn_div));

		fair_pbn_alloc =
			(63 - link_timeslots_used) / remaining_to_increase * dfixed_trunc(mst_state->pbn_div);

		if (initial_slack[next_index] > fair_pbn_alloc) {
			vars[next_index].pbn += fair_pbn_alloc;
			ret = drm_dp_atomic_find_time_slots(state,
							    params[next_index].port->mgr,
							    params[next_index].port,
							    vars[next_index].pbn);
			if (ret < 0)
				return ret;

			ret = drm_dp_mst_atomic_check(state);
			if (ret == 0) {
				vars[next_index].bpp_x16 = bpp_x16_from_pbn(params[next_index], vars[next_index].pbn);
			} else {
				vars[next_index].pbn -= fair_pbn_alloc;
				ret = drm_dp_atomic_find_time_slots(state,
								    params[next_index].port->mgr,
								    params[next_index].port,
								    vars[next_index].pbn);
				if (ret < 0)
					return ret;
			}
		} else {
			vars[next_index].pbn += initial_slack[next_index];
			ret = drm_dp_atomic_find_time_slots(state,
							    params[next_index].port->mgr,
							    params[next_index].port,
							    vars[next_index].pbn);
			if (ret < 0)
				return ret;

			ret = drm_dp_mst_atomic_check(state);
			if (ret == 0) {
				vars[next_index].bpp_x16 = params[next_index].bw_range.max_target_bpp_x16;
			} else {
				vars[next_index].pbn -= initial_slack[next_index];
				ret = drm_dp_atomic_find_time_slots(state,
								    params[next_index].port->mgr,
								    params[next_index].port,
								    vars[next_index].pbn);
				if (ret < 0)
					return ret;
			}
		}

		bpp_increased[next_index] = true;
		remaining_to_increase--;
	}
	return 0;
}

static int try_disable_dsc(struct drm_atomic_state *state,
			   struct dc_link *dc_link,
			   struct dsc_mst_fairness_params *params,
			   struct dsc_mst_fairness_vars *vars,
			   int count,
			   int k)
{
	int i;
	bool tried[MAX_PIPES];
	int kbps_increase[MAX_PIPES];
	int max_kbps_increase;
	int next_index;
	int remaining_to_try = 0;
	int ret;
	uint16_t fec_overhead_multiplier_x1000 = get_fec_overhead_multiplier(dc_link);

	for (i = 0; i < count; i++) {
		if (vars[i + k].dsc_enabled
				&& vars[i + k].bpp_x16 == params[i].bw_range.max_target_bpp_x16
				&& params[i].clock_force_enable == DSC_CLK_FORCE_DEFAULT) {
			kbps_increase[i] = params[i].bw_range.stream_kbps - params[i].bw_range.max_kbps;
			tried[i] = false;
			remaining_to_try += 1;
		} else {
			kbps_increase[i] = 0;
			tried[i] = true;
		}
	}

	while (remaining_to_try) {
		next_index = -1;
		max_kbps_increase = -1;
		for (i = 0; i < count; i++) {
			if (!tried[i]) {
				if (max_kbps_increase == -1 || max_kbps_increase < kbps_increase[i]) {
					max_kbps_increase = kbps_increase[i];
					next_index = i;
				}
			}
		}

		if (next_index == -1)
			break;

		vars[next_index].pbn = kbps_to_peak_pbn(params[next_index].bw_range.stream_kbps, fec_overhead_multiplier_x1000);
		ret = drm_dp_atomic_find_time_slots(state,
						    params[next_index].port->mgr,
						    params[next_index].port,
						    vars[next_index].pbn);
		if (ret < 0)
			return ret;

		ret = drm_dp_mst_atomic_check(state);
		if (ret == 0) {
			vars[next_index].dsc_enabled = false;
			vars[next_index].bpp_x16 = 0;
		} else {
			vars[next_index].pbn = kbps_to_peak_pbn(params[next_index].bw_range.max_kbps, fec_overhead_multiplier_x1000);
			ret = drm_dp_atomic_find_time_slots(state,
							    params[next_index].port->mgr,
							    params[next_index].port,
							    vars[next_index].pbn);
			if (ret < 0)
				return ret;
		}

		tried[next_index] = true;
		remaining_to_try--;
	}
	return 0;
}

static int compute_mst_dsc_configs_for_link(struct drm_atomic_state *state,
					    struct dc_state *dc_state,
					    struct dc_link *dc_link,
					    struct dsc_mst_fairness_vars *vars,
					    struct drm_dp_mst_topology_mgr *mgr,
					    int *link_vars_start_index)
{
	struct dc_stream_state *stream;
	struct dsc_mst_fairness_params params[MAX_PIPES];
	struct amdgpu_dm_connector *aconnector;
	struct drm_dp_mst_topology_state *mst_state = drm_atomic_get_mst_topology_state(state, mgr);
	int count = 0;
	int i, k, ret;
	bool debugfs_overwrite = false;
	uint16_t fec_overhead_multiplier_x1000 = get_fec_overhead_multiplier(dc_link);

	memset(params, 0, sizeof(params));

	if (IS_ERR(mst_state))
		return PTR_ERR(mst_state);

	/* Set up params */
	for (i = 0; i < dc_state->stream_count; i++) {
		struct dc_dsc_policy dsc_policy = {0};

		stream = dc_state->streams[i];

		if (stream->link != dc_link)
			continue;

		aconnector = (struct amdgpu_dm_connector *)stream->dm_stream_context;
		if (!aconnector)
			continue;

		if (!aconnector->mst_output_port)
			continue;

		stream->timing.flags.DSC = 0;

		params[count].timing = &stream->timing;
		params[count].sink = stream->sink;
		params[count].aconnector = aconnector;
		params[count].port = aconnector->mst_output_port;
		params[count].clock_force_enable = aconnector->dsc_settings.dsc_force_enable;
		if (params[count].clock_force_enable == DSC_CLK_FORCE_ENABLE)
			debugfs_overwrite = true;
		params[count].num_slices_h = aconnector->dsc_settings.dsc_num_slices_h;
		params[count].num_slices_v = aconnector->dsc_settings.dsc_num_slices_v;
		params[count].bpp_overwrite = aconnector->dsc_settings.dsc_bits_per_pixel;
		params[count].compression_possible = stream->sink->dsc_caps.dsc_dec_caps.is_dsc_supported;
		dc_dsc_get_policy_for_timing(params[count].timing, 0, &dsc_policy);
		if (!dc_dsc_compute_bandwidth_range(
				stream->sink->ctx->dc->res_pool->dscs[0],
				stream->sink->ctx->dc->debug.dsc_min_slice_height_override,
				dsc_policy.min_target_bpp * 16,
				dsc_policy.max_target_bpp * 16,
				&stream->sink->dsc_caps.dsc_dec_caps,
				&stream->timing,
				dc_link_get_highest_encoding_format(dc_link),
				&params[count].bw_range))
			params[count].bw_range.stream_kbps = dc_bandwidth_in_kbps_from_timing(&stream->timing,
					dc_link_get_highest_encoding_format(dc_link));

		count++;
	}

	if (count == 0) {
		ASSERT(0);
		return 0;
	}

	/* k is start index of vars for current phy link used by mst hub */
	k = *link_vars_start_index;
	/* set vars start index for next mst hub phy link */
	*link_vars_start_index += count;

	/* Try no compression */
	for (i = 0; i < count; i++) {
		vars[i + k].aconnector = params[i].aconnector;
		vars[i + k].pbn = kbps_to_peak_pbn(params[i].bw_range.stream_kbps, fec_overhead_multiplier_x1000);
		vars[i + k].dsc_enabled = false;
		vars[i + k].bpp_x16 = 0;
		ret = drm_dp_atomic_find_time_slots(state, params[i].port->mgr, params[i].port,
						    vars[i + k].pbn);
		if (ret < 0)
			return ret;
	}
	ret = drm_dp_mst_atomic_check(state);
	if (ret == 0 && !debugfs_overwrite) {
		set_dsc_configs_from_fairness_vars(params, vars, count, k);
		return 0;
	} else if (ret != -ENOSPC) {
		return ret;
	}

	/* Try max compression */
	for (i = 0; i < count; i++) {
		if (params[i].compression_possible && params[i].clock_force_enable != DSC_CLK_FORCE_DISABLE) {
			vars[i + k].pbn = kbps_to_peak_pbn(params[i].bw_range.min_kbps, fec_overhead_multiplier_x1000);
			vars[i + k].dsc_enabled = true;
			vars[i + k].bpp_x16 = params[i].bw_range.min_target_bpp_x16;
			ret = drm_dp_atomic_find_time_slots(state, params[i].port->mgr,
							    params[i].port, vars[i + k].pbn);
			if (ret < 0)
				return ret;
		} else {
			vars[i + k].pbn = kbps_to_peak_pbn(params[i].bw_range.stream_kbps, fec_overhead_multiplier_x1000);
			vars[i + k].dsc_enabled = false;
			vars[i + k].bpp_x16 = 0;
			ret = drm_dp_atomic_find_time_slots(state, params[i].port->mgr,
							    params[i].port, vars[i + k].pbn);
			if (ret < 0)
				return ret;
		}
	}
	ret = drm_dp_mst_atomic_check(state);
	if (ret != 0)
		return ret;

	/* Optimize degree of compression */
	ret = increase_dsc_bpp(state, mst_state, dc_link, params, vars, count, k);
	if (ret < 0)
		return ret;

	ret = try_disable_dsc(state, dc_link, params, vars, count, k);
	if (ret < 0)
		return ret;

	set_dsc_configs_from_fairness_vars(params, vars, count, k);

	return 0;
}

static bool is_dsc_need_re_compute(
	struct drm_atomic_state *state,
	struct dc_state *dc_state,
	struct dc_link *dc_link)
{
	int i, j;
	bool is_dsc_need_re_compute = false;
	struct amdgpu_dm_connector *stream_on_link[MAX_PIPES];
	int new_stream_on_link_num = 0;
	struct amdgpu_dm_connector *aconnector;
	struct dc_stream_state *stream;
	const struct dc *dc = dc_link->dc;

	/* only check phy used by dsc mst branch */
	if (dc_link->type != dc_connection_mst_branch)
		return false;

	if (!(dc_link->dpcd_caps.dsc_caps.dsc_basic_caps.fields.dsc_support.DSC_SUPPORT ||
		dc_link->dpcd_caps.dsc_caps.dsc_basic_caps.fields.dsc_support.DSC_PASSTHROUGH_SUPPORT))
		return false;

	for (i = 0; i < MAX_PIPES; i++)
		stream_on_link[i] = NULL;

	/* check if there is mode change in new request */
	for (i = 0; i < dc_state->stream_count; i++) {
		struct drm_crtc_state *new_crtc_state;
		struct drm_connector_state *new_conn_state;

		stream = dc_state->streams[i];
		if (!stream)
			continue;

		/* check if stream using the same link for mst */
		if (stream->link != dc_link)
			continue;

		aconnector = (struct amdgpu_dm_connector *) stream->dm_stream_context;
		if (!aconnector)
			continue;

		stream_on_link[new_stream_on_link_num] = aconnector;
		new_stream_on_link_num++;

		new_conn_state = drm_atomic_get_new_connector_state(state, &aconnector->base);
		if (!new_conn_state)
			continue;

		if (IS_ERR(new_conn_state))
			continue;

		if (!new_conn_state->crtc)
			continue;

		new_crtc_state = drm_atomic_get_new_crtc_state(state, new_conn_state->crtc);
		if (!new_crtc_state)
			continue;

		if (IS_ERR(new_crtc_state))
			continue;

		if (new_crtc_state->enable && new_crtc_state->active) {
			if (new_crtc_state->mode_changed || new_crtc_state->active_changed ||
				new_crtc_state->connectors_changed)
				return true;
		}
	}

	/* check current_state if there stream on link but it is not in
	 * new request state
	 */
	for (i = 0; i < dc->current_state->stream_count; i++) {
		stream = dc->current_state->streams[i];
		/* only check stream on the mst hub */
		if (stream->link != dc_link)
			continue;

		aconnector = (struct amdgpu_dm_connector *)stream->dm_stream_context;
		if (!aconnector)
			continue;

		for (j = 0; j < new_stream_on_link_num; j++) {
			if (stream_on_link[j]) {
				if (aconnector == stream_on_link[j])
					break;
			}
		}

		if (j == new_stream_on_link_num) {
			/* not in new state */
			is_dsc_need_re_compute = true;
			break;
		}
	}

	return is_dsc_need_re_compute;
}

int compute_mst_dsc_configs_for_state(struct drm_atomic_state *state,
				      struct dc_state *dc_state,
				      struct dsc_mst_fairness_vars *vars)
{
	int i, j;
	struct dc_stream_state *stream;
	bool computed_streams[MAX_PIPES];
	struct amdgpu_dm_connector *aconnector;
	struct drm_dp_mst_topology_mgr *mst_mgr;
	struct resource_pool *res_pool;
	int link_vars_start_index = 0;
	int ret = 0;

	for (i = 0; i < dc_state->stream_count; i++)
		computed_streams[i] = false;

	for (i = 0; i < dc_state->stream_count; i++) {
		stream = dc_state->streams[i];
		res_pool = stream->ctx->dc->res_pool;

		if (stream->signal != SIGNAL_TYPE_DISPLAY_PORT_MST)
			continue;

		aconnector = (struct amdgpu_dm_connector *)stream->dm_stream_context;

		if (!aconnector || !aconnector->dc_sink || !aconnector->mst_output_port)
			continue;

		if (!aconnector->dc_sink->dsc_caps.dsc_dec_caps.is_dsc_supported)
			continue;

		if (computed_streams[i])
			continue;

		if (res_pool->funcs->remove_stream_from_ctx &&
		    res_pool->funcs->remove_stream_from_ctx(stream->ctx->dc, dc_state, stream) != DC_OK)
			return -EINVAL;

		if (!is_dsc_need_re_compute(state, dc_state, stream->link))
			continue;

		mst_mgr = aconnector->mst_output_port->mgr;
		ret = compute_mst_dsc_configs_for_link(state, dc_state, stream->link, vars, mst_mgr,
						       &link_vars_start_index);
		if (ret != 0)
			return ret;

		for (j = 0; j < dc_state->stream_count; j++) {
			if (dc_state->streams[j]->link == stream->link)
				computed_streams[j] = true;
		}
	}

	for (i = 0; i < dc_state->stream_count; i++) {
		stream = dc_state->streams[i];

		if (stream->timing.flags.DSC == 1)
			if (dc_stream_add_dsc_to_resource(stream->ctx->dc, dc_state, stream) != DC_OK)
				return -EINVAL;
	}

	return ret;
}

static int pre_compute_mst_dsc_configs_for_state(struct drm_atomic_state *state,
						 struct dc_state *dc_state,
						 struct dsc_mst_fairness_vars *vars)
{
	int i, j;
	struct dc_stream_state *stream;
	bool computed_streams[MAX_PIPES];
	struct amdgpu_dm_connector *aconnector;
	struct drm_dp_mst_topology_mgr *mst_mgr;
	int link_vars_start_index = 0;
	int ret = 0;

	for (i = 0; i < dc_state->stream_count; i++)
		computed_streams[i] = false;

	for (i = 0; i < dc_state->stream_count; i++) {
		stream = dc_state->streams[i];

		if (stream->signal != SIGNAL_TYPE_DISPLAY_PORT_MST)
			continue;

		aconnector = (struct amdgpu_dm_connector *)stream->dm_stream_context;

		if (!aconnector || !aconnector->dc_sink || !aconnector->mst_output_port)
			continue;

		if (!aconnector->dc_sink->dsc_caps.dsc_dec_caps.is_dsc_supported)
			continue;

		if (computed_streams[i])
			continue;

		if (!is_dsc_need_re_compute(state, dc_state, stream->link))
			continue;

		mst_mgr = aconnector->mst_output_port->mgr;
		ret = compute_mst_dsc_configs_for_link(state, dc_state, stream->link, vars, mst_mgr,
						       &link_vars_start_index);
		if (ret != 0)
			return ret;

		for (j = 0; j < dc_state->stream_count; j++) {
			if (dc_state->streams[j]->link == stream->link)
				computed_streams[j] = true;
		}
	}

	return ret;
}

static int find_crtc_index_in_state_by_stream(struct drm_atomic_state *state,
					      struct dc_stream_state *stream)
{
	int i;
	struct drm_crtc *crtc;
	struct drm_crtc_state *new_state, *old_state;

	for_each_oldnew_crtc_in_state(state, crtc, old_state, new_state, i) {
		struct dm_crtc_state *dm_state = to_dm_crtc_state(new_state);

		if (dm_state->stream == stream)
			return i;
	}
	return -1;
}

static bool is_link_to_dschub(struct dc_link *dc_link)
{
	union dpcd_dsc_basic_capabilities *dsc_caps =
			&dc_link->dpcd_caps.dsc_caps.dsc_basic_caps;

	/* only check phy used by dsc mst branch */
	if (dc_link->type != dc_connection_mst_branch)
		return false;

	if (!(dsc_caps->fields.dsc_support.DSC_SUPPORT ||
	      dsc_caps->fields.dsc_support.DSC_PASSTHROUGH_SUPPORT))
		return false;
	return true;
}

static bool is_dsc_precompute_needed(struct drm_atomic_state *state)
{
	int i;
	struct drm_crtc *crtc;
	struct drm_crtc_state *old_crtc_state, *new_crtc_state;
	bool ret = false;

	for_each_oldnew_crtc_in_state(state, crtc, old_crtc_state, new_crtc_state, i) {
		struct dm_crtc_state *dm_crtc_state = to_dm_crtc_state(new_crtc_state);

		if (!amdgpu_dm_find_first_crtc_matching_connector(state, crtc)) {
			ret =  false;
			break;
		}
		if (dm_crtc_state->stream && dm_crtc_state->stream->link)
			if (is_link_to_dschub(dm_crtc_state->stream->link))
				ret = true;
	}
	return ret;
}

int pre_validate_dsc(struct drm_atomic_state *state,
		     struct dm_atomic_state **dm_state_ptr,
		     struct dsc_mst_fairness_vars *vars)
{
	int i;
	struct dm_atomic_state *dm_state;
	struct dc_state *local_dc_state = NULL;
	int ret = 0;

	if (!is_dsc_precompute_needed(state)) {
		DRM_INFO_ONCE("DSC precompute is not needed.\n");
		return 0;
	}
	ret = dm_atomic_get_state(state, dm_state_ptr);
	if (ret != 0) {
		DRM_INFO_ONCE("dm_atomic_get_state() failed\n");
		return ret;
	}
	dm_state = *dm_state_ptr;

	/*
	 * create local vailable for dc_state. copy content of streams of dm_state->context
	 * to local variable. make sure stream pointer of local variable not the same as stream
	 * from dm_state->context.
	 */

	local_dc_state = kmemdup(dm_state->context, sizeof(struct dc_state), GFP_KERNEL);
	if (!local_dc_state)
		return -ENOMEM;

	for (i = 0; i < local_dc_state->stream_count; i++) {
		struct dc_stream_state *stream = dm_state->context->streams[i];
		int ind = find_crtc_index_in_state_by_stream(state, stream);

		if (ind >= 0) {
			struct amdgpu_dm_connector *aconnector;
			struct drm_connector_state *drm_new_conn_state;
			struct dm_connector_state *dm_new_conn_state;
			struct dm_crtc_state *dm_old_crtc_state;

			aconnector =
				amdgpu_dm_find_first_crtc_matching_connector(state,
									     state->crtcs[ind].ptr);
			drm_new_conn_state =
				drm_atomic_get_new_connector_state(state,
								   &aconnector->base);
			dm_new_conn_state = to_dm_connector_state(drm_new_conn_state);
			dm_old_crtc_state = to_dm_crtc_state(state->crtcs[ind].old_state);

			local_dc_state->streams[i] =
				create_validate_stream_for_sink(aconnector,
								&state->crtcs[ind].new_state->mode,
								dm_new_conn_state,
								dm_old_crtc_state->stream);
			if (local_dc_state->streams[i] == NULL) {
				ret = -EINVAL;
				break;
			}
		}
	}

	if (ret != 0)
		goto clean_exit;

	ret = pre_compute_mst_dsc_configs_for_state(state, local_dc_state, vars);
	if (ret != 0) {
		DRM_INFO_ONCE("pre_compute_mst_dsc_configs_for_state() failed\n");
		ret = -EINVAL;
		goto clean_exit;
	}

	/*
	 * compare local_streams -> timing  with dm_state->context,
	 * if the same set crtc_state->mode-change = 0;
	 */
	for (i = 0; i < local_dc_state->stream_count; i++) {
		struct dc_stream_state *stream = dm_state->context->streams[i];

		if (local_dc_state->streams[i] &&
		    dc_is_timing_changed(stream, local_dc_state->streams[i])) {
			DRM_INFO_ONCE("crtc[%d] needs mode_changed\n", i);
		} else {
			int ind = find_crtc_index_in_state_by_stream(state, stream);

			if (ind >= 0)
				state->crtcs[ind].new_state->mode_changed = 0;
		}
	}
clean_exit:
	for (i = 0; i < local_dc_state->stream_count; i++) {
		struct dc_stream_state *stream = dm_state->context->streams[i];

		if (local_dc_state->streams[i] != stream)
			dc_stream_release(local_dc_state->streams[i]);
	}

	kfree(local_dc_state);

	return ret;
}

static unsigned int kbps_from_pbn(unsigned int pbn)
{
	unsigned int kbps = pbn;

	kbps *= (1000000 / PEAK_FACTOR_X1000);
	kbps *= 8;
	kbps *= 54;
	kbps /= 64;

	return kbps;
}

static bool is_dsc_common_config_possible(struct dc_stream_state *stream,
					  struct dc_dsc_bw_range *bw_range)
{
	struct dc_dsc_policy dsc_policy = {0};

	dc_dsc_get_policy_for_timing(&stream->timing, 0, &dsc_policy);
	dc_dsc_compute_bandwidth_range(stream->sink->ctx->dc->res_pool->dscs[0],
				       stream->sink->ctx->dc->debug.dsc_min_slice_height_override,
				       dsc_policy.min_target_bpp * 16,
				       dsc_policy.max_target_bpp * 16,
				       &stream->sink->dsc_caps.dsc_dec_caps,
				       &stream->timing, dc_link_get_highest_encoding_format(stream->link), bw_range);

	return bw_range->max_target_bpp_x16 && bw_range->min_target_bpp_x16;
}

enum dc_status dm_dp_mst_is_port_support_mode(
	struct amdgpu_dm_connector *aconnector,
	struct dc_stream_state *stream)
{
	int bpp, pbn, branch_max_throughput_mps = 0;
	struct dc_link_settings cur_link_settings;
	unsigned int end_to_end_bw_in_kbps = 0;
	unsigned int upper_link_bw_in_kbps = 0, down_link_bw_in_kbps = 0;
	struct dc_dsc_bw_range bw_range = {0};
	struct dc_dsc_config_options dsc_options = {0};

	/*
	 * Consider the case with the depth of the mst topology tree is equal or less than 2
	 * A. When dsc bitstream can be transmitted along the entire path
	 *    1. dsc is possible between source and branch/leaf device (common dsc params is possible), AND
	 *    2. dsc passthrough supported at MST branch, or
	 *    3. dsc decoding supported at leaf MST device
	 *    Use maximum dsc compression as bw constraint
	 * B. When dsc bitstream cannot be transmitted along the entire path
	 *    Use native bw as bw constraint
	 */
	if (is_dsc_common_config_possible(stream, &bw_range) &&
	   (aconnector->mst_output_port->passthrough_aux ||
	    aconnector->dsc_aux == &aconnector->mst_output_port->aux)) {
		cur_link_settings = stream->link->verified_link_cap;
		upper_link_bw_in_kbps = dc_link_bandwidth_kbps(aconnector->dc_link, &cur_link_settings);
		down_link_bw_in_kbps = kbps_from_pbn(aconnector->mst_output_port->full_pbn);

		/* pick the end to end bw bottleneck */
		end_to_end_bw_in_kbps = min(upper_link_bw_in_kbps, down_link_bw_in_kbps);

		if (end_to_end_bw_in_kbps < bw_range.min_kbps) {
			DRM_DEBUG_DRIVER("maximum dsc compression cannot fit into end-to-end bandwidth\n");
			return DC_FAIL_BANDWIDTH_VALIDATE;
		}

		if (end_to_end_bw_in_kbps < bw_range.stream_kbps) {
			dc_dsc_get_default_config_option(stream->link->dc, &dsc_options);
			dsc_options.max_target_bpp_limit_override_x16 = aconnector->base.display_info.max_dsc_bpp * 16;
			if (dc_dsc_compute_config(stream->sink->ctx->dc->res_pool->dscs[0],
					&stream->sink->dsc_caps.dsc_dec_caps,
					&dsc_options,
					end_to_end_bw_in_kbps,
					&stream->timing,
					dc_link_get_highest_encoding_format(stream->link),
					&stream->timing.dsc_cfg)) {
				stream->timing.flags.DSC = 1;
				DRM_DEBUG_DRIVER("end-to-end bandwidth require dsc and dsc config found\n");
			} else {
				DRM_DEBUG_DRIVER("end-to-end bandwidth require dsc but dsc config not found\n");
				return DC_FAIL_BANDWIDTH_VALIDATE;
			}
		}
	} else {
		/* check if mode could be supported within full_pbn */
		bpp = convert_dc_color_depth_into_bpc(stream->timing.display_color_depth) * 3;
<<<<<<< HEAD
		pbn = drm_dp_calc_pbn_mode(stream->timing.pix_clk_100hz / 10, bpp << 4);
		if (pbn > full_pbn)
=======
		pbn = drm_dp_calc_pbn_mode(stream->timing.pix_clk_100hz / 10, bpp, false);
		if (pbn > aconnector->mst_output_port->full_pbn)
>>>>>>> b719a9c1
			return DC_FAIL_BANDWIDTH_VALIDATE;
	}

	/* check is mst dsc output bandwidth branch_overall_throughput_0_mps */
	switch (stream->timing.pixel_encoding) {
	case PIXEL_ENCODING_RGB:
	case PIXEL_ENCODING_YCBCR444:
		branch_max_throughput_mps =
			aconnector->dc_sink->dsc_caps.dsc_dec_caps.branch_overall_throughput_0_mps;
		break;
	case PIXEL_ENCODING_YCBCR422:
	case PIXEL_ENCODING_YCBCR420:
		branch_max_throughput_mps =
			aconnector->dc_sink->dsc_caps.dsc_dec_caps.branch_overall_throughput_1_mps;
		break;
	default:
		break;
	}

	if (branch_max_throughput_mps != 0 &&
		((stream->timing.pix_clk_100hz / 10) >  branch_max_throughput_mps * 1000))
		return DC_FAIL_BANDWIDTH_VALIDATE;

	return DC_OK;
}<|MERGE_RESOLUTION|>--- conflicted
+++ resolved
@@ -1650,13 +1650,8 @@
 	} else {
 		/* check if mode could be supported within full_pbn */
 		bpp = convert_dc_color_depth_into_bpc(stream->timing.display_color_depth) * 3;
-<<<<<<< HEAD
 		pbn = drm_dp_calc_pbn_mode(stream->timing.pix_clk_100hz / 10, bpp << 4);
-		if (pbn > full_pbn)
-=======
-		pbn = drm_dp_calc_pbn_mode(stream->timing.pix_clk_100hz / 10, bpp, false);
 		if (pbn > aconnector->mst_output_port->full_pbn)
->>>>>>> b719a9c1
 			return DC_FAIL_BANDWIDTH_VALIDATE;
 	}
 
