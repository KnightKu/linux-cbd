--- conflicted
+++ resolved
@@ -1282,13 +1282,8 @@
 			continue;
 
 		/*
-<<<<<<< HEAD
 		 * Temporary workaround dma_resv shortcommings by wrapping up
 		 * the submission in a dma_fence_chain and add it as exclusive
-=======
-		 * Work around dma_resv shortcomings by wrapping up the
-		 * submission in a dma_fence_chain and add it as exclusive
->>>>>>> 31231092
 		 * fence.
 		 *
 		 * TODO: Remove together with dma_resv rework.
