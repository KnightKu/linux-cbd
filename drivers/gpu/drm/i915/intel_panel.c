/*
 * Copyright © 2006-2010 Intel Corporation
 * Copyright (c) 2006 Dave Airlie <airlied@linux.ie>
 *
 * Permission is hereby granted, free of charge, to any person obtaining a
 * copy of this software and associated documentation files (the "Software"),
 * to deal in the Software without restriction, including without limitation
 * the rights to use, copy, modify, merge, publish, distribute, sublicense,
 * and/or sell copies of the Software, and to permit persons to whom the
 * Software is furnished to do so, subject to the following conditions:
 *
 * The above copyright notice and this permission notice (including the next
 * paragraph) shall be included in all copies or substantial portions of the
 * Software.
 *
 * THE SOFTWARE IS PROVIDED "AS IS", WITHOUT WARRANTY OF ANY KIND, EXPRESS OR
 * IMPLIED, INCLUDING BUT NOT LIMITED TO THE WARRANTIES OF MERCHANTABILITY,
 * FITNESS FOR A PARTICULAR PURPOSE AND NONINFRINGEMENT.  IN NO EVENT SHALL
 * THE AUTHORS OR COPYRIGHT HOLDERS BE LIABLE FOR ANY CLAIM, DAMAGES OR OTHER
 * LIABILITY, WHETHER IN AN ACTION OF CONTRACT, TORT OR OTHERWISE, ARISING
 * FROM, OUT OF OR IN CONNECTION WITH THE SOFTWARE OR THE USE OR OTHER
 * DEALINGS IN THE SOFTWARE.
 *
 * Authors:
 *	Eric Anholt <eric@anholt.net>
 *      Dave Airlie <airlied@linux.ie>
 *      Jesse Barnes <jesse.barnes@intel.com>
 *      Chris Wilson <chris@chris-wilson.co.uk>
 */

#define pr_fmt(fmt) KBUILD_MODNAME ": " fmt

#include <linux/moduleparam.h>
#include "intel_drv.h"

void
intel_fixed_panel_mode(const struct drm_display_mode *fixed_mode,
		       struct drm_display_mode *adjusted_mode)
{
	drm_mode_copy(adjusted_mode, fixed_mode);

	drm_mode_set_crtcinfo(adjusted_mode, 0);
}

/**
 * intel_find_panel_downclock - find the reduced downclock for LVDS in EDID
 * @dev: drm device
 * @fixed_mode : panel native mode
 * @connector: LVDS/eDP connector
 *
 * Return downclock_avail
 * Find the reduced downclock for LVDS/eDP in EDID.
 */
struct drm_display_mode *
intel_find_panel_downclock(struct drm_device *dev,
			struct drm_display_mode *fixed_mode,
			struct drm_connector *connector)
{
	struct drm_display_mode *scan, *tmp_mode;
	int temp_downclock;

	temp_downclock = fixed_mode->clock;
	tmp_mode = NULL;

	list_for_each_entry(scan, &connector->probed_modes, head) {
		/*
		 * If one mode has the same resolution with the fixed_panel
		 * mode while they have the different refresh rate, it means
		 * that the reduced downclock is found. In such
		 * case we can set the different FPx0/1 to dynamically select
		 * between low and high frequency.
		 */
		if (scan->hdisplay == fixed_mode->hdisplay &&
		    scan->hsync_start == fixed_mode->hsync_start &&
		    scan->hsync_end == fixed_mode->hsync_end &&
		    scan->htotal == fixed_mode->htotal &&
		    scan->vdisplay == fixed_mode->vdisplay &&
		    scan->vsync_start == fixed_mode->vsync_start &&
		    scan->vsync_end == fixed_mode->vsync_end &&
		    scan->vtotal == fixed_mode->vtotal) {
			if (scan->clock < temp_downclock) {
				/*
				 * The downclock is already found. But we
				 * expect to find the lower downclock.
				 */
				temp_downclock = scan->clock;
				tmp_mode = scan;
			}
		}
	}

	if (temp_downclock < fixed_mode->clock)
		return drm_mode_duplicate(dev, tmp_mode);
	else
		return NULL;
}

/* adjusted_mode has been preset to be the panel's fixed mode */
void
intel_pch_panel_fitting(struct intel_crtc *intel_crtc,
			struct intel_crtc_config *pipe_config,
			int fitting_mode)
{
	struct drm_display_mode *adjusted_mode;
	int x, y, width, height;

	adjusted_mode = &pipe_config->adjusted_mode;

	x = y = width = height = 0;

	/* Native modes don't need fitting */
	if (adjusted_mode->hdisplay == pipe_config->pipe_src_w &&
	    adjusted_mode->vdisplay == pipe_config->pipe_src_h)
		goto done;

	switch (fitting_mode) {
	case DRM_MODE_SCALE_CENTER:
		width = pipe_config->pipe_src_w;
		height = pipe_config->pipe_src_h;
		x = (adjusted_mode->hdisplay - width + 1)/2;
		y = (adjusted_mode->vdisplay - height + 1)/2;
		break;

	case DRM_MODE_SCALE_ASPECT:
		/* Scale but preserve the aspect ratio */
		{
			u32 scaled_width = adjusted_mode->hdisplay
				* pipe_config->pipe_src_h;
			u32 scaled_height = pipe_config->pipe_src_w
				* adjusted_mode->vdisplay;
			if (scaled_width > scaled_height) { /* pillar */
				width = scaled_height / pipe_config->pipe_src_h;
				if (width & 1)
					width++;
				x = (adjusted_mode->hdisplay - width + 1) / 2;
				y = 0;
				height = adjusted_mode->vdisplay;
			} else if (scaled_width < scaled_height) { /* letter */
				height = scaled_width / pipe_config->pipe_src_w;
				if (height & 1)
				    height++;
				y = (adjusted_mode->vdisplay - height + 1) / 2;
				x = 0;
				width = adjusted_mode->hdisplay;
			} else {
				x = y = 0;
				width = adjusted_mode->hdisplay;
				height = adjusted_mode->vdisplay;
			}
		}
		break;

	case DRM_MODE_SCALE_FULLSCREEN:
		x = y = 0;
		width = adjusted_mode->hdisplay;
		height = adjusted_mode->vdisplay;
		break;

	default:
		WARN(1, "bad panel fit mode: %d\n", fitting_mode);
		return;
	}

done:
	pipe_config->pch_pfit.pos = (x << 16) | y;
	pipe_config->pch_pfit.size = (width << 16) | height;
	pipe_config->pch_pfit.enabled = pipe_config->pch_pfit.size != 0;
}

static void
centre_horizontally(struct drm_display_mode *mode,
		    int width)
{
	u32 border, sync_pos, blank_width, sync_width;

	/* keep the hsync and hblank widths constant */
	sync_width = mode->crtc_hsync_end - mode->crtc_hsync_start;
	blank_width = mode->crtc_hblank_end - mode->crtc_hblank_start;
	sync_pos = (blank_width - sync_width + 1) / 2;

	border = (mode->hdisplay - width + 1) / 2;
	border += border & 1; /* make the border even */

	mode->crtc_hdisplay = width;
	mode->crtc_hblank_start = width + border;
	mode->crtc_hblank_end = mode->crtc_hblank_start + blank_width;

	mode->crtc_hsync_start = mode->crtc_hblank_start + sync_pos;
	mode->crtc_hsync_end = mode->crtc_hsync_start + sync_width;
}

static void
centre_vertically(struct drm_display_mode *mode,
		  int height)
{
	u32 border, sync_pos, blank_width, sync_width;

	/* keep the vsync and vblank widths constant */
	sync_width = mode->crtc_vsync_end - mode->crtc_vsync_start;
	blank_width = mode->crtc_vblank_end - mode->crtc_vblank_start;
	sync_pos = (blank_width - sync_width + 1) / 2;

	border = (mode->vdisplay - height + 1) / 2;

	mode->crtc_vdisplay = height;
	mode->crtc_vblank_start = height + border;
	mode->crtc_vblank_end = mode->crtc_vblank_start + blank_width;

	mode->crtc_vsync_start = mode->crtc_vblank_start + sync_pos;
	mode->crtc_vsync_end = mode->crtc_vsync_start + sync_width;
}

static inline u32 panel_fitter_scaling(u32 source, u32 target)
{
	/*
	 * Floating point operation is not supported. So the FACTOR
	 * is defined, which can avoid the floating point computation
	 * when calculating the panel ratio.
	 */
#define ACCURACY 12
#define FACTOR (1 << ACCURACY)
	u32 ratio = source * FACTOR / target;
	return (FACTOR * ratio + FACTOR/2) / FACTOR;
}

static void i965_scale_aspect(struct intel_crtc_config *pipe_config,
			      u32 *pfit_control)
{
	struct drm_display_mode *adjusted_mode = &pipe_config->adjusted_mode;
	u32 scaled_width = adjusted_mode->hdisplay *
		pipe_config->pipe_src_h;
	u32 scaled_height = pipe_config->pipe_src_w *
		adjusted_mode->vdisplay;

	/* 965+ is easy, it does everything in hw */
	if (scaled_width > scaled_height)
		*pfit_control |= PFIT_ENABLE |
			PFIT_SCALING_PILLAR;
	else if (scaled_width < scaled_height)
		*pfit_control |= PFIT_ENABLE |
			PFIT_SCALING_LETTER;
	else if (adjusted_mode->hdisplay != pipe_config->pipe_src_w)
		*pfit_control |= PFIT_ENABLE | PFIT_SCALING_AUTO;
}

static void i9xx_scale_aspect(struct intel_crtc_config *pipe_config,
			      u32 *pfit_control, u32 *pfit_pgm_ratios,
			      u32 *border)
{
	struct drm_display_mode *adjusted_mode = &pipe_config->adjusted_mode;
	u32 scaled_width = adjusted_mode->hdisplay *
		pipe_config->pipe_src_h;
	u32 scaled_height = pipe_config->pipe_src_w *
		adjusted_mode->vdisplay;
	u32 bits;

	/*
	 * For earlier chips we have to calculate the scaling
	 * ratio by hand and program it into the
	 * PFIT_PGM_RATIO register
	 */
	if (scaled_width > scaled_height) { /* pillar */
		centre_horizontally(adjusted_mode,
				    scaled_height /
				    pipe_config->pipe_src_h);

		*border = LVDS_BORDER_ENABLE;
		if (pipe_config->pipe_src_h != adjusted_mode->vdisplay) {
			bits = panel_fitter_scaling(pipe_config->pipe_src_h,
						    adjusted_mode->vdisplay);

			*pfit_pgm_ratios |= (bits << PFIT_HORIZ_SCALE_SHIFT |
					     bits << PFIT_VERT_SCALE_SHIFT);
			*pfit_control |= (PFIT_ENABLE |
					  VERT_INTERP_BILINEAR |
					  HORIZ_INTERP_BILINEAR);
		}
	} else if (scaled_width < scaled_height) { /* letter */
		centre_vertically(adjusted_mode,
				  scaled_width /
				  pipe_config->pipe_src_w);

		*border = LVDS_BORDER_ENABLE;
		if (pipe_config->pipe_src_w != adjusted_mode->hdisplay) {
			bits = panel_fitter_scaling(pipe_config->pipe_src_w,
						    adjusted_mode->hdisplay);

			*pfit_pgm_ratios |= (bits << PFIT_HORIZ_SCALE_SHIFT |
					     bits << PFIT_VERT_SCALE_SHIFT);
			*pfit_control |= (PFIT_ENABLE |
					  VERT_INTERP_BILINEAR |
					  HORIZ_INTERP_BILINEAR);
		}
	} else {
		/* Aspects match, Let hw scale both directions */
		*pfit_control |= (PFIT_ENABLE |
				  VERT_AUTO_SCALE | HORIZ_AUTO_SCALE |
				  VERT_INTERP_BILINEAR |
				  HORIZ_INTERP_BILINEAR);
	}
}

void intel_gmch_panel_fitting(struct intel_crtc *intel_crtc,
			      struct intel_crtc_config *pipe_config,
			      int fitting_mode)
{
	struct drm_device *dev = intel_crtc->base.dev;
	u32 pfit_control = 0, pfit_pgm_ratios = 0, border = 0;
	struct drm_display_mode *adjusted_mode;

	adjusted_mode = &pipe_config->adjusted_mode;

	/* Native modes don't need fitting */
	if (adjusted_mode->hdisplay == pipe_config->pipe_src_w &&
	    adjusted_mode->vdisplay == pipe_config->pipe_src_h)
		goto out;

	switch (fitting_mode) {
	case DRM_MODE_SCALE_CENTER:
		/*
		 * For centered modes, we have to calculate border widths &
		 * heights and modify the values programmed into the CRTC.
		 */
		centre_horizontally(adjusted_mode, pipe_config->pipe_src_w);
		centre_vertically(adjusted_mode, pipe_config->pipe_src_h);
		border = LVDS_BORDER_ENABLE;
		break;
	case DRM_MODE_SCALE_ASPECT:
		/* Scale but preserve the aspect ratio */
		if (INTEL_INFO(dev)->gen >= 4)
			i965_scale_aspect(pipe_config, &pfit_control);
		else
			i9xx_scale_aspect(pipe_config, &pfit_control,
					  &pfit_pgm_ratios, &border);
		break;
	case DRM_MODE_SCALE_FULLSCREEN:
		/*
		 * Full scaling, even if it changes the aspect ratio.
		 * Fortunately this is all done for us in hw.
		 */
		if (pipe_config->pipe_src_h != adjusted_mode->vdisplay ||
		    pipe_config->pipe_src_w != adjusted_mode->hdisplay) {
			pfit_control |= PFIT_ENABLE;
			if (INTEL_INFO(dev)->gen >= 4)
				pfit_control |= PFIT_SCALING_AUTO;
			else
				pfit_control |= (VERT_AUTO_SCALE |
						 VERT_INTERP_BILINEAR |
						 HORIZ_AUTO_SCALE |
						 HORIZ_INTERP_BILINEAR);
		}
		break;
	default:
		WARN(1, "bad panel fit mode: %d\n", fitting_mode);
		return;
	}

	/* 965+ wants fuzzy fitting */
	/* FIXME: handle multiple panels by failing gracefully */
	if (INTEL_INFO(dev)->gen >= 4)
		pfit_control |= ((intel_crtc->pipe << PFIT_PIPE_SHIFT) |
				 PFIT_FILTER_FUZZY);

out:
	if ((pfit_control & PFIT_ENABLE) == 0) {
		pfit_control = 0;
		pfit_pgm_ratios = 0;
	}

	/* Make sure pre-965 set dither correctly for 18bpp panels. */
	if (INTEL_INFO(dev)->gen < 4 && pipe_config->pipe_bpp == 18)
		pfit_control |= PANEL_8TO6_DITHER_ENABLE;

	pipe_config->gmch_pfit.control = pfit_control;
	pipe_config->gmch_pfit.pgm_ratios = pfit_pgm_ratios;
	pipe_config->gmch_pfit.lvds_border_bits = border;
}

enum drm_connector_status
intel_panel_detect(struct drm_device *dev)
{
	struct drm_i915_private *dev_priv = dev->dev_private;

	/* Assume that the BIOS does not lie through the OpRegion... */
	if (!i915.panel_ignore_lid && dev_priv->opregion.lid_state) {
		return ioread32(dev_priv->opregion.lid_state) & 0x1 ?
			connector_status_connected :
			connector_status_disconnected;
	}

	switch (i915.panel_ignore_lid) {
	case -2:
		return connector_status_connected;
	case -1:
		return connector_status_disconnected;
	default:
		return connector_status_unknown;
	}
}

/**
 * scale - scale values from one range to another
 *
 * @source_val: value in range [@source_min..@source_max]
 *
 * Return @source_val in range [@source_min..@source_max] scaled to range
 * [@target_min..@target_max].
 */
static uint32_t scale(uint32_t source_val,
		      uint32_t source_min, uint32_t source_max,
		      uint32_t target_min, uint32_t target_max)
{
	uint64_t target_val;

	WARN_ON(source_min > source_max);
	WARN_ON(target_min > target_max);

	/* defensive */
	source_val = clamp(source_val, source_min, source_max);

	/* avoid overflows */
	target_val = DIV_ROUND_CLOSEST_ULL((uint64_t)(source_val - source_min) *
			(target_max - target_min), source_max - source_min);
	target_val += target_min;

	return target_val;
}

/* Scale user_level in range [0..user_max] to [hw_min..hw_max]. */
static inline u32 scale_user_to_hw(struct intel_connector *connector,
				   u32 user_level, u32 user_max)
{
	struct intel_panel *panel = &connector->panel;

	return scale(user_level, 0, user_max,
		     panel->backlight.min, panel->backlight.max);
}

/* Scale user_level in range [0..user_max] to [0..hw_max], clamping the result
 * to [hw_min..hw_max]. */
static inline u32 clamp_user_to_hw(struct intel_connector *connector,
				   u32 user_level, u32 user_max)
{
	struct intel_panel *panel = &connector->panel;
	u32 hw_level;

	hw_level = scale(user_level, 0, user_max, 0, panel->backlight.max);
	hw_level = clamp(hw_level, panel->backlight.min, panel->backlight.max);

	return hw_level;
}

/* Scale hw_level in range [hw_min..hw_max] to [0..user_max]. */
static inline u32 scale_hw_to_user(struct intel_connector *connector,
				   u32 hw_level, u32 user_max)
{
	struct intel_panel *panel = &connector->panel;

	return scale(hw_level, panel->backlight.min, panel->backlight.max,
		     0, user_max);
}

static u32 intel_panel_compute_brightness(struct intel_connector *connector,
					  u32 val)
{
	struct drm_device *dev = connector->base.dev;
	struct drm_i915_private *dev_priv = dev->dev_private;
	struct intel_panel *panel = &connector->panel;

	WARN_ON(panel->backlight.max == 0);

	if (i915.invert_brightness < 0)
		return val;

	if (i915.invert_brightness > 0 ||
	    dev_priv->quirks & QUIRK_INVERT_BRIGHTNESS) {
		return panel->backlight.max - val;
	}

	return val;
}

static u32 bdw_get_backlight(struct intel_connector *connector)
{
	struct drm_device *dev = connector->base.dev;
	struct drm_i915_private *dev_priv = dev->dev_private;

	return I915_READ(BLC_PWM_PCH_CTL2) & BACKLIGHT_DUTY_CYCLE_MASK;
}

static u32 pch_get_backlight(struct intel_connector *connector)
{
	struct drm_device *dev = connector->base.dev;
	struct drm_i915_private *dev_priv = dev->dev_private;

	return I915_READ(BLC_PWM_CPU_CTL) & BACKLIGHT_DUTY_CYCLE_MASK;
}

static u32 i9xx_get_backlight(struct intel_connector *connector)
{
	struct drm_device *dev = connector->base.dev;
	struct drm_i915_private *dev_priv = dev->dev_private;
	struct intel_panel *panel = &connector->panel;
	u32 val;

	val = I915_READ(BLC_PWM_CTL) & BACKLIGHT_DUTY_CYCLE_MASK;
	if (INTEL_INFO(dev)->gen < 4)
		val >>= 1;

	if (panel->backlight.combination_mode) {
		u8 lbpc;

		pci_read_config_byte(dev->pdev, PCI_LBPC, &lbpc);
		val *= lbpc;
	}

	return val;
}

static u32 _vlv_get_backlight(struct drm_device *dev, enum pipe pipe)
{
	struct drm_i915_private *dev_priv = dev->dev_private;

	if (WARN_ON(pipe != PIPE_A && pipe != PIPE_B))
		return 0;

	return I915_READ(VLV_BLC_PWM_CTL(pipe)) & BACKLIGHT_DUTY_CYCLE_MASK;
}

static u32 vlv_get_backlight(struct intel_connector *connector)
{
	struct drm_device *dev = connector->base.dev;
	enum pipe pipe = intel_get_pipe_from_connector(connector);

	return _vlv_get_backlight(dev, pipe);
}

static u32 intel_panel_get_backlight(struct intel_connector *connector)
{
	struct drm_device *dev = connector->base.dev;
	struct drm_i915_private *dev_priv = dev->dev_private;
<<<<<<< HEAD
	u32 val;
=======
	struct intel_panel *panel = &connector->panel;
	u32 val = 0;
>>>>>>> 064ca1d2

	mutex_lock(&dev_priv->backlight_lock);

	if (panel->backlight.enabled) {
		val = dev_priv->display.get_backlight(connector);
		val = intel_panel_compute_brightness(connector, val);
	}

	mutex_unlock(&dev_priv->backlight_lock);

	DRM_DEBUG_DRIVER("get backlight PWM = %d\n", val);
	return val;
}

static void bdw_set_backlight(struct intel_connector *connector, u32 level)
{
	struct drm_device *dev = connector->base.dev;
	struct drm_i915_private *dev_priv = dev->dev_private;
	u32 val = I915_READ(BLC_PWM_PCH_CTL2) & ~BACKLIGHT_DUTY_CYCLE_MASK;
	I915_WRITE(BLC_PWM_PCH_CTL2, val | level);
}

static void pch_set_backlight(struct intel_connector *connector, u32 level)
{
	struct drm_device *dev = connector->base.dev;
	struct drm_i915_private *dev_priv = dev->dev_private;
	u32 tmp;

	tmp = I915_READ(BLC_PWM_CPU_CTL) & ~BACKLIGHT_DUTY_CYCLE_MASK;
	I915_WRITE(BLC_PWM_CPU_CTL, tmp | level);
}

static void i9xx_set_backlight(struct intel_connector *connector, u32 level)
{
	struct drm_device *dev = connector->base.dev;
	struct drm_i915_private *dev_priv = dev->dev_private;
	struct intel_panel *panel = &connector->panel;
	u32 tmp, mask;

	WARN_ON(panel->backlight.max == 0);

	if (panel->backlight.combination_mode) {
		u8 lbpc;

		lbpc = level * 0xfe / panel->backlight.max + 1;
		level /= lbpc;
		pci_write_config_byte(dev->pdev, PCI_LBPC, lbpc);
	}

	if (IS_GEN4(dev)) {
		mask = BACKLIGHT_DUTY_CYCLE_MASK;
	} else {
		level <<= 1;
		mask = BACKLIGHT_DUTY_CYCLE_MASK_PNV;
	}

	tmp = I915_READ(BLC_PWM_CTL) & ~mask;
	I915_WRITE(BLC_PWM_CTL, tmp | level);
}

static void vlv_set_backlight(struct intel_connector *connector, u32 level)
{
	struct drm_device *dev = connector->base.dev;
	struct drm_i915_private *dev_priv = dev->dev_private;
	enum pipe pipe = intel_get_pipe_from_connector(connector);
	u32 tmp;

	if (WARN_ON(pipe != PIPE_A && pipe != PIPE_B))
		return;

	tmp = I915_READ(VLV_BLC_PWM_CTL(pipe)) & ~BACKLIGHT_DUTY_CYCLE_MASK;
	I915_WRITE(VLV_BLC_PWM_CTL(pipe), tmp | level);
}

static void
intel_panel_actually_set_backlight(struct intel_connector *connector, u32 level)
{
	struct drm_device *dev = connector->base.dev;
	struct drm_i915_private *dev_priv = dev->dev_private;

	DRM_DEBUG_DRIVER("set backlight PWM = %d\n", level);

	level = intel_panel_compute_brightness(connector, level);
	dev_priv->display.set_backlight(connector, level);
}

/* set backlight brightness to level in range [0..max], scaling wrt hw min */
static void intel_panel_set_backlight(struct intel_connector *connector,
				      u32 user_level, u32 user_max)
{
	struct drm_device *dev = connector->base.dev;
	struct drm_i915_private *dev_priv = dev->dev_private;
	struct intel_panel *panel = &connector->panel;
	u32 hw_level;

	if (!panel->backlight.present)
		return;

	mutex_lock(&dev_priv->backlight_lock);

	WARN_ON(panel->backlight.max == 0);

	hw_level = scale_user_to_hw(connector, user_level, user_max);
	panel->backlight.level = hw_level;

	if (panel->backlight.enabled)
		intel_panel_actually_set_backlight(connector, hw_level);

	mutex_unlock(&dev_priv->backlight_lock);
}

/* set backlight brightness to level in range [0..max], assuming hw min is
 * respected.
 */
void intel_panel_set_backlight_acpi(struct intel_connector *connector,
				    u32 user_level, u32 user_max)
{
	struct drm_device *dev = connector->base.dev;
	struct drm_i915_private *dev_priv = dev->dev_private;
	struct intel_panel *panel = &connector->panel;
	enum pipe pipe = intel_get_pipe_from_connector(connector);
	u32 hw_level;

	/*
	 * INVALID_PIPE may occur during driver init because
	 * connection_mutex isn't held across the entire backlight
	 * setup + modeset readout, and the BIOS can issue the
	 * requests at any time.
	 */
	if (!panel->backlight.present || pipe == INVALID_PIPE)
		return;

	mutex_lock(&dev_priv->backlight_lock);

	WARN_ON(panel->backlight.max == 0);

	hw_level = clamp_user_to_hw(connector, user_level, user_max);
	panel->backlight.level = hw_level;

	if (panel->backlight.device)
		panel->backlight.device->props.brightness =
			scale_hw_to_user(connector,
					 panel->backlight.level,
					 panel->backlight.device->props.max_brightness);

	if (panel->backlight.enabled)
		intel_panel_actually_set_backlight(connector, hw_level);

	mutex_unlock(&dev_priv->backlight_lock);
}

static void pch_disable_backlight(struct intel_connector *connector)
{
	struct drm_device *dev = connector->base.dev;
	struct drm_i915_private *dev_priv = dev->dev_private;
	u32 tmp;

	intel_panel_actually_set_backlight(connector, 0);

	tmp = I915_READ(BLC_PWM_CPU_CTL2);
	I915_WRITE(BLC_PWM_CPU_CTL2, tmp & ~BLM_PWM_ENABLE);

	tmp = I915_READ(BLC_PWM_PCH_CTL1);
	I915_WRITE(BLC_PWM_PCH_CTL1, tmp & ~BLM_PCH_PWM_ENABLE);
}

static void i9xx_disable_backlight(struct intel_connector *connector)
{
	intel_panel_actually_set_backlight(connector, 0);
}

static void i965_disable_backlight(struct intel_connector *connector)
{
	struct drm_device *dev = connector->base.dev;
	struct drm_i915_private *dev_priv = dev->dev_private;
	u32 tmp;

	intel_panel_actually_set_backlight(connector, 0);

	tmp = I915_READ(BLC_PWM_CTL2);
	I915_WRITE(BLC_PWM_CTL2, tmp & ~BLM_PWM_ENABLE);
}

static void vlv_disable_backlight(struct intel_connector *connector)
{
	struct drm_device *dev = connector->base.dev;
	struct drm_i915_private *dev_priv = dev->dev_private;
	enum pipe pipe = intel_get_pipe_from_connector(connector);
	u32 tmp;

	if (WARN_ON(pipe != PIPE_A && pipe != PIPE_B))
		return;

	intel_panel_actually_set_backlight(connector, 0);

	tmp = I915_READ(VLV_BLC_PWM_CTL2(pipe));
	I915_WRITE(VLV_BLC_PWM_CTL2(pipe), tmp & ~BLM_PWM_ENABLE);
}

void intel_panel_disable_backlight(struct intel_connector *connector)
{
	struct drm_device *dev = connector->base.dev;
	struct drm_i915_private *dev_priv = dev->dev_private;
	struct intel_panel *panel = &connector->panel;
<<<<<<< HEAD
	enum pipe pipe = intel_get_pipe_from_connector(connector);
=======
>>>>>>> 064ca1d2

	if (!panel->backlight.present)
		return;

	/*
	 * Do not disable backlight on the vgaswitcheroo path. When switching
	 * away from i915, the other client may depend on i915 to handle the
	 * backlight. This will leave the backlight on unnecessarily when
	 * another client is not activated.
	 */
	if (dev->switch_power_state == DRM_SWITCH_POWER_CHANGING) {
		DRM_DEBUG_DRIVER("Skipping backlight disable on vga switch\n");
		return;
	}

	mutex_lock(&dev_priv->backlight_lock);

	if (panel->backlight.device)
		panel->backlight.device->props.power = FB_BLANK_POWERDOWN;
	panel->backlight.enabled = false;
	dev_priv->display.disable_backlight(connector);

	mutex_unlock(&dev_priv->backlight_lock);
}

static void bdw_enable_backlight(struct intel_connector *connector)
{
	struct drm_device *dev = connector->base.dev;
	struct drm_i915_private *dev_priv = dev->dev_private;
	struct intel_panel *panel = &connector->panel;
	u32 pch_ctl1, pch_ctl2;

	pch_ctl1 = I915_READ(BLC_PWM_PCH_CTL1);
	if (pch_ctl1 & BLM_PCH_PWM_ENABLE) {
		DRM_DEBUG_KMS("pch backlight already enabled\n");
		pch_ctl1 &= ~BLM_PCH_PWM_ENABLE;
		I915_WRITE(BLC_PWM_PCH_CTL1, pch_ctl1);
	}

	pch_ctl2 = panel->backlight.max << 16;
	I915_WRITE(BLC_PWM_PCH_CTL2, pch_ctl2);

	pch_ctl1 = 0;
	if (panel->backlight.active_low_pwm)
		pch_ctl1 |= BLM_PCH_POLARITY;

	/* After LPT, override is the default. */
	if (HAS_PCH_LPT(dev_priv))
		pch_ctl1 |= BLM_PCH_OVERRIDE_ENABLE;

	I915_WRITE(BLC_PWM_PCH_CTL1, pch_ctl1);
	POSTING_READ(BLC_PWM_PCH_CTL1);
	I915_WRITE(BLC_PWM_PCH_CTL1, pch_ctl1 | BLM_PCH_PWM_ENABLE);

	/* This won't stick until the above enable. */
	intel_panel_actually_set_backlight(connector, panel->backlight.level);
}

static void pch_enable_backlight(struct intel_connector *connector)
{
	struct drm_device *dev = connector->base.dev;
	struct drm_i915_private *dev_priv = dev->dev_private;
	struct intel_panel *panel = &connector->panel;
	enum pipe pipe = intel_get_pipe_from_connector(connector);
	enum transcoder cpu_transcoder =
		intel_pipe_to_cpu_transcoder(dev_priv, pipe);
	u32 cpu_ctl2, pch_ctl1, pch_ctl2;

	cpu_ctl2 = I915_READ(BLC_PWM_CPU_CTL2);
	if (cpu_ctl2 & BLM_PWM_ENABLE) {
		DRM_DEBUG_KMS("cpu backlight already enabled\n");
		cpu_ctl2 &= ~BLM_PWM_ENABLE;
		I915_WRITE(BLC_PWM_CPU_CTL2, cpu_ctl2);
	}

	pch_ctl1 = I915_READ(BLC_PWM_PCH_CTL1);
	if (pch_ctl1 & BLM_PCH_PWM_ENABLE) {
		DRM_DEBUG_KMS("pch backlight already enabled\n");
		pch_ctl1 &= ~BLM_PCH_PWM_ENABLE;
		I915_WRITE(BLC_PWM_PCH_CTL1, pch_ctl1);
	}

	if (cpu_transcoder == TRANSCODER_EDP)
		cpu_ctl2 = BLM_TRANSCODER_EDP;
	else
		cpu_ctl2 = BLM_PIPE(cpu_transcoder);
	I915_WRITE(BLC_PWM_CPU_CTL2, cpu_ctl2);
	POSTING_READ(BLC_PWM_CPU_CTL2);
	I915_WRITE(BLC_PWM_CPU_CTL2, cpu_ctl2 | BLM_PWM_ENABLE);

	/* This won't stick until the above enable. */
	intel_panel_actually_set_backlight(connector, panel->backlight.level);

	pch_ctl2 = panel->backlight.max << 16;
	I915_WRITE(BLC_PWM_PCH_CTL2, pch_ctl2);

	pch_ctl1 = 0;
	if (panel->backlight.active_low_pwm)
		pch_ctl1 |= BLM_PCH_POLARITY;

	I915_WRITE(BLC_PWM_PCH_CTL1, pch_ctl1);
	POSTING_READ(BLC_PWM_PCH_CTL1);
	I915_WRITE(BLC_PWM_PCH_CTL1, pch_ctl1 | BLM_PCH_PWM_ENABLE);
}

static void i9xx_enable_backlight(struct intel_connector *connector)
{
	struct drm_device *dev = connector->base.dev;
	struct drm_i915_private *dev_priv = dev->dev_private;
	struct intel_panel *panel = &connector->panel;
	u32 ctl, freq;

	ctl = I915_READ(BLC_PWM_CTL);
	if (ctl & BACKLIGHT_DUTY_CYCLE_MASK_PNV) {
		DRM_DEBUG_KMS("backlight already enabled\n");
		I915_WRITE(BLC_PWM_CTL, 0);
	}

	freq = panel->backlight.max;
	if (panel->backlight.combination_mode)
		freq /= 0xff;

	ctl = freq << 17;
	if (panel->backlight.combination_mode)
		ctl |= BLM_LEGACY_MODE;
	if (IS_PINEVIEW(dev) && panel->backlight.active_low_pwm)
		ctl |= BLM_POLARITY_PNV;

	I915_WRITE(BLC_PWM_CTL, ctl);
	POSTING_READ(BLC_PWM_CTL);

	/* XXX: combine this into above write? */
	intel_panel_actually_set_backlight(connector, panel->backlight.level);
}

static void i965_enable_backlight(struct intel_connector *connector)
{
	struct drm_device *dev = connector->base.dev;
	struct drm_i915_private *dev_priv = dev->dev_private;
	struct intel_panel *panel = &connector->panel;
	enum pipe pipe = intel_get_pipe_from_connector(connector);
	u32 ctl, ctl2, freq;

	ctl2 = I915_READ(BLC_PWM_CTL2);
	if (ctl2 & BLM_PWM_ENABLE) {
		DRM_DEBUG_KMS("backlight already enabled\n");
		ctl2 &= ~BLM_PWM_ENABLE;
		I915_WRITE(BLC_PWM_CTL2, ctl2);
	}

	freq = panel->backlight.max;
	if (panel->backlight.combination_mode)
		freq /= 0xff;

	ctl = freq << 16;
	I915_WRITE(BLC_PWM_CTL, ctl);

	ctl2 = BLM_PIPE(pipe);
	if (panel->backlight.combination_mode)
		ctl2 |= BLM_COMBINATION_MODE;
	if (panel->backlight.active_low_pwm)
		ctl2 |= BLM_POLARITY_I965;
	I915_WRITE(BLC_PWM_CTL2, ctl2);
	POSTING_READ(BLC_PWM_CTL2);
	I915_WRITE(BLC_PWM_CTL2, ctl2 | BLM_PWM_ENABLE);

	intel_panel_actually_set_backlight(connector, panel->backlight.level);
}

static void vlv_enable_backlight(struct intel_connector *connector)
{
	struct drm_device *dev = connector->base.dev;
	struct drm_i915_private *dev_priv = dev->dev_private;
	struct intel_panel *panel = &connector->panel;
	enum pipe pipe = intel_get_pipe_from_connector(connector);
	u32 ctl, ctl2;

	if (WARN_ON(pipe != PIPE_A && pipe != PIPE_B))
		return;

	ctl2 = I915_READ(VLV_BLC_PWM_CTL2(pipe));
	if (ctl2 & BLM_PWM_ENABLE) {
		DRM_DEBUG_KMS("backlight already enabled\n");
		ctl2 &= ~BLM_PWM_ENABLE;
		I915_WRITE(VLV_BLC_PWM_CTL2(pipe), ctl2);
	}

	ctl = panel->backlight.max << 16;
	I915_WRITE(VLV_BLC_PWM_CTL(pipe), ctl);

	/* XXX: combine this into above write? */
	intel_panel_actually_set_backlight(connector, panel->backlight.level);

	ctl2 = 0;
	if (panel->backlight.active_low_pwm)
		ctl2 |= BLM_POLARITY_I965;
	I915_WRITE(VLV_BLC_PWM_CTL2(pipe), ctl2);
	POSTING_READ(VLV_BLC_PWM_CTL2(pipe));
	I915_WRITE(VLV_BLC_PWM_CTL2(pipe), ctl2 | BLM_PWM_ENABLE);
}

void intel_panel_enable_backlight(struct intel_connector *connector)
{
	struct drm_device *dev = connector->base.dev;
	struct drm_i915_private *dev_priv = dev->dev_private;
	struct intel_panel *panel = &connector->panel;
	enum pipe pipe = intel_get_pipe_from_connector(connector);

	if (!panel->backlight.present)
		return;

	DRM_DEBUG_KMS("pipe %c\n", pipe_name(pipe));

	mutex_lock(&dev_priv->backlight_lock);

	WARN_ON(panel->backlight.max == 0);

	if (panel->backlight.level == 0) {
		panel->backlight.level = panel->backlight.max;
		if (panel->backlight.device)
			panel->backlight.device->props.brightness =
				scale_hw_to_user(connector,
						 panel->backlight.level,
						 panel->backlight.device->props.max_brightness);
	}

	dev_priv->display.enable_backlight(connector);
	panel->backlight.enabled = true;
	if (panel->backlight.device)
		panel->backlight.device->props.power = FB_BLANK_UNBLANK;

	mutex_unlock(&dev_priv->backlight_lock);
}

#if IS_ENABLED(CONFIG_BACKLIGHT_CLASS_DEVICE)
static int intel_backlight_device_update_status(struct backlight_device *bd)
{
	struct intel_connector *connector = bl_get_data(bd);
	struct intel_panel *panel = &connector->panel;
	struct drm_device *dev = connector->base.dev;

	drm_modeset_lock(&dev->mode_config.connection_mutex, NULL);
	DRM_DEBUG_KMS("updating intel_backlight, brightness=%d/%d\n",
		      bd->props.brightness, bd->props.max_brightness);
	intel_panel_set_backlight(connector, bd->props.brightness,
				  bd->props.max_brightness);

	/*
	 * Allow flipping bl_power as a sub-state of enabled. Sadly the
	 * backlight class device does not make it easy to to differentiate
	 * between callbacks for brightness and bl_power, so our backlight_power
	 * callback needs to take this into account.
	 */
	if (panel->backlight.enabled) {
		if (panel->backlight_power) {
			bool enable = bd->props.power == FB_BLANK_UNBLANK &&
				bd->props.brightness != 0;
			panel->backlight_power(connector, enable);
		}
	} else {
		bd->props.power = FB_BLANK_POWERDOWN;
	}

	drm_modeset_unlock(&dev->mode_config.connection_mutex);
	return 0;
}

static int intel_backlight_device_get_brightness(struct backlight_device *bd)
{
	struct intel_connector *connector = bl_get_data(bd);
	struct drm_device *dev = connector->base.dev;
	struct drm_i915_private *dev_priv = dev->dev_private;
	u32 hw_level;
	int ret;

	intel_runtime_pm_get(dev_priv);
	drm_modeset_lock(&dev->mode_config.connection_mutex, NULL);

	hw_level = intel_panel_get_backlight(connector);
	ret = scale_hw_to_user(connector, hw_level, bd->props.max_brightness);

	drm_modeset_unlock(&dev->mode_config.connection_mutex);
	intel_runtime_pm_put(dev_priv);

	return ret;
}

static const struct backlight_ops intel_backlight_device_ops = {
	.update_status = intel_backlight_device_update_status,
	.get_brightness = intel_backlight_device_get_brightness,
};

static int intel_backlight_device_register(struct intel_connector *connector)
{
	struct intel_panel *panel = &connector->panel;
	struct backlight_properties props;

	if (WARN_ON(panel->backlight.device))
		return -ENODEV;

	if (!panel->backlight.present)
		return 0;

	WARN_ON(panel->backlight.max == 0);

	memset(&props, 0, sizeof(props));
	props.type = BACKLIGHT_RAW;

	/*
	 * Note: Everything should work even if the backlight device max
	 * presented to the userspace is arbitrarily chosen.
	 */
	props.max_brightness = panel->backlight.max;
	props.brightness = scale_hw_to_user(connector,
					    panel->backlight.level,
					    props.max_brightness);

	if (panel->backlight.enabled)
		props.power = FB_BLANK_UNBLANK;
	else
		props.power = FB_BLANK_POWERDOWN;

	/*
	 * Note: using the same name independent of the connector prevents
	 * registration of multiple backlight devices in the driver.
	 */
	panel->backlight.device =
		backlight_device_register("intel_backlight",
					  connector->base.kdev,
					  connector,
					  &intel_backlight_device_ops, &props);

	if (IS_ERR(panel->backlight.device)) {
		DRM_ERROR("Failed to register backlight: %ld\n",
			  PTR_ERR(panel->backlight.device));
		panel->backlight.device = NULL;
		return -ENODEV;
	}

	DRM_DEBUG_KMS("Connector %s backlight sysfs interface registered\n",
		      connector->base.name);

	return 0;
}

static void intel_backlight_device_unregister(struct intel_connector *connector)
{
	struct intel_panel *panel = &connector->panel;

	if (panel->backlight.device) {
		backlight_device_unregister(panel->backlight.device);
		panel->backlight.device = NULL;
	}
}
#else /* CONFIG_BACKLIGHT_CLASS_DEVICE */
static int intel_backlight_device_register(struct intel_connector *connector)
{
	return 0;
}
static void intel_backlight_device_unregister(struct intel_connector *connector)
{
}
#endif /* CONFIG_BACKLIGHT_CLASS_DEVICE */

/*
 * Note: The setup hooks can't assume pipe is set!
 *
 * XXX: Query mode clock or hardware clock and program PWM modulation frequency
 * appropriately when it's 0. Use VBT and/or sane defaults.
 */
static u32 get_backlight_min_vbt(struct intel_connector *connector)
{
	struct drm_device *dev = connector->base.dev;
	struct drm_i915_private *dev_priv = dev->dev_private;
	struct intel_panel *panel = &connector->panel;
	int min;

	WARN_ON(panel->backlight.max == 0);

	/*
	 * XXX: If the vbt value is 255, it makes min equal to max, which leads
	 * to problems. There are such machines out there. Either our
	 * interpretation is wrong or the vbt has bogus data. Or both. Safeguard
	 * against this by letting the minimum be at most (arbitrarily chosen)
	 * 25% of the max.
	 */
	min = clamp_t(int, dev_priv->vbt.backlight.min_brightness, 0, 64);
	if (min != dev_priv->vbt.backlight.min_brightness) {
		DRM_DEBUG_KMS("clamping VBT min backlight %d/255 to %d/255\n",
			      dev_priv->vbt.backlight.min_brightness, min);
	}

	/* vbt value is a coefficient in range [0..255] */
	return scale(min, 0, 255, 0, panel->backlight.max);
}

static int bdw_setup_backlight(struct intel_connector *connector, enum pipe unused)
{
	struct drm_device *dev = connector->base.dev;
	struct drm_i915_private *dev_priv = dev->dev_private;
	struct intel_panel *panel = &connector->panel;
	u32 pch_ctl1, pch_ctl2, val;

	pch_ctl1 = I915_READ(BLC_PWM_PCH_CTL1);
	panel->backlight.active_low_pwm = pch_ctl1 & BLM_PCH_POLARITY;

	pch_ctl2 = I915_READ(BLC_PWM_PCH_CTL2);
	panel->backlight.max = pch_ctl2 >> 16;
	if (!panel->backlight.max)
		return -ENODEV;

	panel->backlight.min = get_backlight_min_vbt(connector);

	val = bdw_get_backlight(connector);
	panel->backlight.level = intel_panel_compute_brightness(connector, val);

	panel->backlight.enabled = (pch_ctl1 & BLM_PCH_PWM_ENABLE) &&
		panel->backlight.level != 0;

	return 0;
}

static int pch_setup_backlight(struct intel_connector *connector, enum pipe unused)
{
	struct drm_device *dev = connector->base.dev;
	struct drm_i915_private *dev_priv = dev->dev_private;
	struct intel_panel *panel = &connector->panel;
	u32 cpu_ctl2, pch_ctl1, pch_ctl2, val;

	pch_ctl1 = I915_READ(BLC_PWM_PCH_CTL1);
	panel->backlight.active_low_pwm = pch_ctl1 & BLM_PCH_POLARITY;

	pch_ctl2 = I915_READ(BLC_PWM_PCH_CTL2);
	panel->backlight.max = pch_ctl2 >> 16;
	if (!panel->backlight.max)
		return -ENODEV;

	panel->backlight.min = get_backlight_min_vbt(connector);

	val = pch_get_backlight(connector);
	panel->backlight.level = intel_panel_compute_brightness(connector, val);

	cpu_ctl2 = I915_READ(BLC_PWM_CPU_CTL2);
	panel->backlight.enabled = (cpu_ctl2 & BLM_PWM_ENABLE) &&
		(pch_ctl1 & BLM_PCH_PWM_ENABLE) && panel->backlight.level != 0;

	return 0;
}

static int i9xx_setup_backlight(struct intel_connector *connector, enum pipe unused)
{
	struct drm_device *dev = connector->base.dev;
	struct drm_i915_private *dev_priv = dev->dev_private;
	struct intel_panel *panel = &connector->panel;
	u32 ctl, val;

	ctl = I915_READ(BLC_PWM_CTL);

	if (IS_GEN2(dev) || IS_I915GM(dev) || IS_I945GM(dev))
		panel->backlight.combination_mode = ctl & BLM_LEGACY_MODE;

	if (IS_PINEVIEW(dev))
		panel->backlight.active_low_pwm = ctl & BLM_POLARITY_PNV;

	panel->backlight.max = ctl >> 17;
	if (panel->backlight.combination_mode)
		panel->backlight.max *= 0xff;

	if (!panel->backlight.max)
		return -ENODEV;

	panel->backlight.min = get_backlight_min_vbt(connector);

	val = i9xx_get_backlight(connector);
	panel->backlight.level = intel_panel_compute_brightness(connector, val);

	panel->backlight.enabled = panel->backlight.level != 0;

	return 0;
}

static int i965_setup_backlight(struct intel_connector *connector, enum pipe unused)
{
	struct drm_device *dev = connector->base.dev;
	struct drm_i915_private *dev_priv = dev->dev_private;
	struct intel_panel *panel = &connector->panel;
	u32 ctl, ctl2, val;

	ctl2 = I915_READ(BLC_PWM_CTL2);
	panel->backlight.combination_mode = ctl2 & BLM_COMBINATION_MODE;
	panel->backlight.active_low_pwm = ctl2 & BLM_POLARITY_I965;

	ctl = I915_READ(BLC_PWM_CTL);
	panel->backlight.max = ctl >> 16;
	if (panel->backlight.combination_mode)
		panel->backlight.max *= 0xff;

	if (!panel->backlight.max)
		return -ENODEV;

	panel->backlight.min = get_backlight_min_vbt(connector);

	val = i9xx_get_backlight(connector);
	panel->backlight.level = intel_panel_compute_brightness(connector, val);

	panel->backlight.enabled = (ctl2 & BLM_PWM_ENABLE) &&
		panel->backlight.level != 0;

	return 0;
}

static int vlv_setup_backlight(struct intel_connector *connector, enum pipe pipe)
{
	struct drm_device *dev = connector->base.dev;
	struct drm_i915_private *dev_priv = dev->dev_private;
	struct intel_panel *panel = &connector->panel;
	enum pipe p;
	u32 ctl, ctl2, val;

	for_each_pipe(dev_priv, p) {
		u32 cur_val = I915_READ(VLV_BLC_PWM_CTL(p));

		/* Skip if the modulation freq is already set */
		if (cur_val & ~BACKLIGHT_DUTY_CYCLE_MASK)
			continue;

		cur_val &= BACKLIGHT_DUTY_CYCLE_MASK;
		I915_WRITE(VLV_BLC_PWM_CTL(p), (0xf42 << 16) |
			   cur_val);
	}

	if (WARN_ON(pipe != PIPE_A && pipe != PIPE_B))
		return -ENODEV;

	ctl2 = I915_READ(VLV_BLC_PWM_CTL2(pipe));
	panel->backlight.active_low_pwm = ctl2 & BLM_POLARITY_I965;

	ctl = I915_READ(VLV_BLC_PWM_CTL(pipe));
	panel->backlight.max = ctl >> 16;
	if (!panel->backlight.max)
		return -ENODEV;

	panel->backlight.min = get_backlight_min_vbt(connector);

	val = _vlv_get_backlight(dev, pipe);
	panel->backlight.level = intel_panel_compute_brightness(connector, val);

	panel->backlight.enabled = (ctl2 & BLM_PWM_ENABLE) &&
		panel->backlight.level != 0;

	return 0;
}

int intel_panel_setup_backlight(struct drm_connector *connector, enum pipe pipe)
{
	struct drm_device *dev = connector->dev;
	struct drm_i915_private *dev_priv = dev->dev_private;
	struct intel_connector *intel_connector = to_intel_connector(connector);
	struct intel_panel *panel = &intel_connector->panel;
	int ret;

	if (!dev_priv->vbt.backlight.present) {
		if (dev_priv->quirks & QUIRK_BACKLIGHT_PRESENT) {
			DRM_DEBUG_KMS("no backlight present per VBT, but present per quirk\n");
		} else {
			DRM_DEBUG_KMS("no backlight present per VBT\n");
			return 0;
		}
	}

	/* set level and max in panel struct */
	mutex_lock(&dev_priv->backlight_lock);
<<<<<<< HEAD
	ret = dev_priv->display.setup_backlight(intel_connector);
=======
	ret = dev_priv->display.setup_backlight(intel_connector, pipe);
>>>>>>> 064ca1d2
	mutex_unlock(&dev_priv->backlight_lock);

	if (ret) {
		DRM_DEBUG_KMS("failed to setup backlight for connector %s\n",
			      connector->name);
		return ret;
	}

	panel->backlight.present = true;

	DRM_DEBUG_KMS("Connector %s backlight initialized, %s, brightness %u/%u\n",
		      connector->name,
		      panel->backlight.enabled ? "enabled" : "disabled",
		      panel->backlight.level, panel->backlight.max);

	return 0;
}

void intel_panel_destroy_backlight(struct drm_connector *connector)
{
	struct intel_connector *intel_connector = to_intel_connector(connector);
	struct intel_panel *panel = &intel_connector->panel;

	panel->backlight.present = false;
}

/* Set up chip specific backlight functions */
void intel_panel_init_backlight_funcs(struct drm_device *dev)
{
	struct drm_i915_private *dev_priv = dev->dev_private;

	if (IS_BROADWELL(dev) || (INTEL_INFO(dev)->gen >= 9)) {
		dev_priv->display.setup_backlight = bdw_setup_backlight;
		dev_priv->display.enable_backlight = bdw_enable_backlight;
		dev_priv->display.disable_backlight = pch_disable_backlight;
		dev_priv->display.set_backlight = bdw_set_backlight;
		dev_priv->display.get_backlight = bdw_get_backlight;
	} else if (HAS_PCH_SPLIT(dev)) {
		dev_priv->display.setup_backlight = pch_setup_backlight;
		dev_priv->display.enable_backlight = pch_enable_backlight;
		dev_priv->display.disable_backlight = pch_disable_backlight;
		dev_priv->display.set_backlight = pch_set_backlight;
		dev_priv->display.get_backlight = pch_get_backlight;
	} else if (IS_VALLEYVIEW(dev)) {
		dev_priv->display.setup_backlight = vlv_setup_backlight;
		dev_priv->display.enable_backlight = vlv_enable_backlight;
		dev_priv->display.disable_backlight = vlv_disable_backlight;
		dev_priv->display.set_backlight = vlv_set_backlight;
		dev_priv->display.get_backlight = vlv_get_backlight;
	} else if (IS_GEN4(dev)) {
		dev_priv->display.setup_backlight = i965_setup_backlight;
		dev_priv->display.enable_backlight = i965_enable_backlight;
		dev_priv->display.disable_backlight = i965_disable_backlight;
		dev_priv->display.set_backlight = i9xx_set_backlight;
		dev_priv->display.get_backlight = i9xx_get_backlight;
	} else {
		dev_priv->display.setup_backlight = i9xx_setup_backlight;
		dev_priv->display.enable_backlight = i9xx_enable_backlight;
		dev_priv->display.disable_backlight = i9xx_disable_backlight;
		dev_priv->display.set_backlight = i9xx_set_backlight;
		dev_priv->display.get_backlight = i9xx_get_backlight;
	}
}

int intel_panel_init(struct intel_panel *panel,
		     struct drm_display_mode *fixed_mode,
		     struct drm_display_mode *downclock_mode)
{
	panel->fixed_mode = fixed_mode;
	panel->downclock_mode = downclock_mode;

	return 0;
}

void intel_panel_fini(struct intel_panel *panel)
{
	struct intel_connector *intel_connector =
		container_of(panel, struct intel_connector, panel);

	if (panel->fixed_mode)
		drm_mode_destroy(intel_connector->base.dev, panel->fixed_mode);

	if (panel->downclock_mode)
		drm_mode_destroy(intel_connector->base.dev,
				panel->downclock_mode);
}

void intel_backlight_register(struct drm_device *dev)
{
	struct intel_connector *connector;

	list_for_each_entry(connector, &dev->mode_config.connector_list, base.head)
		intel_backlight_device_register(connector);
}

void intel_backlight_unregister(struct drm_device *dev)
{
	struct intel_connector *connector;

	list_for_each_entry(connector, &dev->mode_config.connector_list, base.head)
		intel_backlight_device_unregister(connector);
}<|MERGE_RESOLUTION|>--- conflicted
+++ resolved
@@ -539,12 +539,8 @@
 {
 	struct drm_device *dev = connector->base.dev;
 	struct drm_i915_private *dev_priv = dev->dev_private;
-<<<<<<< HEAD
-	u32 val;
-=======
 	struct intel_panel *panel = &connector->panel;
 	u32 val = 0;
->>>>>>> 064ca1d2
 
 	mutex_lock(&dev_priv->backlight_lock);
 
@@ -749,10 +745,6 @@
 	struct drm_device *dev = connector->base.dev;
 	struct drm_i915_private *dev_priv = dev->dev_private;
 	struct intel_panel *panel = &connector->panel;
-<<<<<<< HEAD
-	enum pipe pipe = intel_get_pipe_from_connector(connector);
-=======
->>>>>>> 064ca1d2
 
 	if (!panel->backlight.present)
 		return;
@@ -1325,11 +1317,7 @@
 
 	/* set level and max in panel struct */
 	mutex_lock(&dev_priv->backlight_lock);
-<<<<<<< HEAD
-	ret = dev_priv->display.setup_backlight(intel_connector);
-=======
 	ret = dev_priv->display.setup_backlight(intel_connector, pipe);
->>>>>>> 064ca1d2
 	mutex_unlock(&dev_priv->backlight_lock);
 
 	if (ret) {
