--- conflicted
+++ resolved
@@ -75,7 +75,6 @@
 			if (rc == -EAGAIN)
 				rc = cypress_ps2_sendbyte(psmouse, 0x0a);
 		}
-<<<<<<< HEAD
 
 		if (!rc) {
 			rc = cypress_ps2_sendbyte(psmouse, nibble);
@@ -86,58 +85,6 @@
 				break;
 		}
 	} while (--tries > 0);
-
-	ps2_end_command(ps2dev);
-
-	return rc;
-}
-
-static int cypress_ps2_read_cmd_status(struct psmouse *psmouse,
-				       u8 cmd, u8 *param)
-{
-	struct ps2dev *ps2dev = &psmouse->ps2dev;
-	enum psmouse_state old_state;
-	int pktsize;
-	int rc;
-
-	ps2_begin_command(ps2dev);
-=======
->>>>>>> de35996d
-
-		if (!rc) {
-			rc = cypress_ps2_sendbyte(psmouse, nibble);
-			if (rc == -EAGAIN)
-				rc = cypress_ps2_sendbyte(psmouse, nibble);
-
-<<<<<<< HEAD
-	pktsize = (cmd == CYTP_CMD_READ_TP_METRICS) ? 8 : 3;
-	memset(param, 0, pktsize);
-
-	rc = cypress_ps2_sendbyte(psmouse, PSMOUSE_CMD_GETINFO & 0xff);
-	if (rc)
-		goto out;
-
-	if (!wait_event_timeout(ps2dev->wait,
-				psmouse->pktcnt >= pktsize,
-				msecs_to_jiffies(CYTP_CMD_TIMEOUT))) {
-		rc = -ETIMEDOUT;
-		goto out;
-	}
-
-	memcpy(param, psmouse->packet, pktsize);
-
-	psmouse_dbg(psmouse, "Command 0x%02x response data (0x): %*ph\n",
-			cmd, pktsize, param);
-
-out:
-	psmouse->state = old_state;
-	psmouse->pktcnt = 0;
-=======
-			if (!rc)
-				break;
-		}
-	} while (--tries > 0);
->>>>>>> de35996d
 
 	ps2_end_command(ps2dev);
 
@@ -177,11 +124,8 @@
 static int cypress_send_ext_cmd(struct psmouse *psmouse, u8 cmd, u8 *param)
 {
 	u8 cmd_prefix = PSMOUSE_CMD_SETRES & 0xff;
-<<<<<<< HEAD
-=======
 	unsigned int resp_size = cmd == CYTP_CMD_READ_TP_METRICS ? 8 : 3;
 	unsigned int ps2_cmd = (PSMOUSE_CMD_GETINFO & 0xff) | (resp_size << 8);
->>>>>>> de35996d
 	int tries = CYTP_PS2_CMD_TRIES;
 	int error;
 
@@ -195,12 +139,6 @@
 		cypress_ps2_ext_cmd(psmouse, cmd_prefix, DECODE_CMD_BB(cmd));
 		cypress_ps2_ext_cmd(psmouse, cmd_prefix, DECODE_CMD_AA(cmd));
 
-<<<<<<< HEAD
-		error = cypress_ps2_read_cmd_status(psmouse, cmd, param);
-		if (!error && cypress_verify_cmd_state(psmouse, cmd, param))
-			return 0;
-
-=======
 		error = ps2_command(&psmouse->ps2dev, param, ps2_cmd);
 		if (error) {
 			psmouse_dbg(psmouse, "Command 0x%02x failed: %d\n",
@@ -213,7 +151,6 @@
 			if (cypress_verify_cmd_state(psmouse, cmd, param))
 				return 0;
 		}
->>>>>>> de35996d
 	} while (--tries > 0);
 
 	return -EIO;
